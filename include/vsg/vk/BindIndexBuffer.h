#pragma once

/* <editor-fold desc="MIT License">

Copyright(c) 2018 Robert Osfield

Permission is hereby granted, free of charge, to any person obtaining a copy of this software and associated documentation files (the "Software"), to deal in the Software without restriction, including without limitation the rights to use, copy, modify, merge, publish, distribute, sublicense, and/or sell copies of the Software, and to permit persons to whom the Software is furnished to do so, subject to the following conditions:

The above copyright notice and this permission notice shall be included in all copies or substantial portions of the Software.

THE SOFTWARE IS PROVIDED "AS IS", WITHOUT WARRANTY OF ANY KIND, EXPRESS OR IMPLIED, INCLUDING BUT NOT LIMITED TO THE WARRANTIES OF MERCHANTABILITY, FITNESS FOR A PARTICULAR PURPOSE AND NONINFRINGEMENT. IN NO EVENT SHALL THE AUTHORS OR COPYRIGHT HOLDERS BE LIABLE FOR ANY CLAIM, DAMAGES OR OTHER LIABILITY, WHETHER IN AN ACTION OF CONTRACT, TORT OR OTHERWISE, ARISING FROM, OUT OF OR IN CONNECTION WITH THE SOFTWARE OR THE USE OR OTHER DEALINGS IN THE SOFTWARE.

</editor-fold> */

#include <vsg/nodes/StateGroup.h>
#include <vsg/vk/Buffer.h>
#include <vsg/vk/Descriptor.h>

namespace vsg
{

    /** Compute the VkIndexType from Data source's value size.*/
    inline VkIndexType computeIndexType(Data* indices)
    {
        if (indices)
        {
            switch (indices->valueSize())
            {
<<<<<<< HEAD
            case (2): return VK_INDEX_TYPE_UINT16;
            case (4): return VK_INDEX_TYPE_UINT32;
            default: return VK_INDEX_TYPE_NONE_NV;
=======
                case(2) : return VK_INDEX_TYPE_UINT16;
                case(4) : return VK_INDEX_TYPE_UINT32;
                default : break;
>>>>>>> 6ace897d
            }
        }
        // nothing valid assigned
        return VK_INDEX_TYPE_MAX_ENUM;
    }

    class VSG_DECLSPEC BindIndexBuffer : public Inherit<Command, BindIndexBuffer>
    {
    public:
<<<<<<< HEAD
        BindIndexBuffer() :
            _indexType(VK_INDEX_TYPE_NONE_NV) {}
=======
        BindIndexBuffer() : _indexType(VK_INDEX_TYPE_MAX_ENUM) {}
>>>>>>> 6ace897d

        BindIndexBuffer(Data* indices);

        BindIndexBuffer(const BufferData& bufferData);

        BindIndexBuffer(Buffer* buffer, VkDeviceSize offset, VkIndexType indexType) :
            _bufferData(buffer, offset, 0),
            _indexType(indexType) {}

        void setIndices(ref_ptr<Data> indices) { _bufferData._data = indices; }
        Data* getIndices() { return _bufferData._data; }
        const Data* getIndices() const { return _bufferData._data; }

        void read(Input& input) override;
        void write(Output& output) const override;

        void compile(Context& context) override;

        void dispatch(CommandBuffer& commandBuffer) const override;

    protected:
        virtual ~BindIndexBuffer() {}

        BufferData _bufferData;
        VkIndexType _indexType;
    };
    VSG_type_name(vsg::BindIndexBuffer);

} // namespace vsg<|MERGE_RESOLUTION|>--- conflicted
+++ resolved
@@ -26,15 +26,9 @@
         {
             switch (indices->valueSize())
             {
-<<<<<<< HEAD
-            case (2): return VK_INDEX_TYPE_UINT16;
-            case (4): return VK_INDEX_TYPE_UINT32;
-            default: return VK_INDEX_TYPE_NONE_NV;
-=======
                 case(2) : return VK_INDEX_TYPE_UINT16;
                 case(4) : return VK_INDEX_TYPE_UINT32;
                 default : break;
->>>>>>> 6ace897d
             }
         }
         // nothing valid assigned
@@ -44,12 +38,7 @@
     class VSG_DECLSPEC BindIndexBuffer : public Inherit<Command, BindIndexBuffer>
     {
     public:
-<<<<<<< HEAD
-        BindIndexBuffer() :
-            _indexType(VK_INDEX_TYPE_NONE_NV) {}
-=======
         BindIndexBuffer() : _indexType(VK_INDEX_TYPE_MAX_ENUM) {}
->>>>>>> 6ace897d
 
         BindIndexBuffer(Data* indices);
 
