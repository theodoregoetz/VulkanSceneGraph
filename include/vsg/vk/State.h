--- conflicted
+++ resolved
@@ -28,8 +28,8 @@
 {
 
     #define USE_DOUBLE_MATRIX_STACK 0
-    #define USE_COMPUTE_PIPELIE_STACK 0
-    #define USE_PUSH_CONSTNANT_STACK 0
+    #define USE_COMPUTE_PIPELIE_STACK 1
+    #define USE_PUSH_CONSTNANT_STACK 1
 
     template<class T>
     class StateStack
@@ -155,19 +155,13 @@
         {
             if (dirty)
             {
-<<<<<<< HEAD
-                vkCmdPushConstants(commandBuffer, commandBuffer.getCurrentPipelineLayout(), stageFlags, offset, sizeof(vsg::mat4), matrixStack.top().data());
-=======
-                const PipelineLayout::Implementation* pipelineLayout = commandBuffer.getCurrentPipelineLayout()->implementation();
-
 #if USE_DOUBLE_MATRIX_STACK
                 // make sure matrix is a float matrix.
                 mat4 newmatrix(matrixStack.top());
-                vkCmdPushConstants(commandBuffer, *pipelineLayout, stageFlags, offset, sizeof(newmatrix), newmatrix.data());
+                vkCmdPushConstants(commandBuffer, commandBuffer.getCurrentPipelineLayout(), stageFlags, offset, sizeof(newmatrix), newmatrix.data());
 #else
-                vkCmdPushConstants(commandBuffer, *pipelineLayout, stageFlags, offset, sizeof(Matrix), matrixStack.top().data());
-#endif
->>>>>>> d1902358
+                vkCmdPushConstants(commandBuffer, commandBuffer.getCurrentPipelineLayout(), stageFlags, offset, sizeof(Matrix), matrixStack.top().data());
+#endif
                 dirty = false;
             }
         }
