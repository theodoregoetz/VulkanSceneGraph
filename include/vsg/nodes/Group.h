#pragma once

/* <editor-fold desc="MIT License">

Copyright(c) 2018 Robert Osfield

Permission is hereby granted, free of charge, to any person obtaining a copy of this software and associated documentation files (the "Software"), to deal in the Software without restriction, including without limitation the rights to use, copy, modify, merge, publish, distribute, sublicense, and/or sell copies of the Software, and to permit persons to whom the Software is furnished to do so, subject to the following conditions:

The above copyright notice and this permission notice shall be included in all copies or substantial portions of the Software.

THE SOFTWARE IS PROVIDED "AS IS", WITHOUT WARRANTY OF ANY KIND, EXPRESS OR IMPLIED, INCLUDING BUT NOT LIMITED TO THE WARRANTIES OF MERCHANTABILITY, FITNESS FOR A PARTICULAR PURPOSE AND NONINFRINGEMENT. IN NO EVENT SHALL THE AUTHORS OR COPYRIGHT HOLDERS BE LIABLE FOR ANY CLAIM, DAMAGES OR OTHER LIABILITY, WHETHER IN AN ACTION OF CONTRACT, TORT OR OTHERWISE, ARISING FROM, OUT OF OR IN CONNECTION WITH THE SOFTWARE OR THE USE OR OTHER DEALINGS IN THE SOFTWARE.

</editor-fold> */

#include <vsg/core/ref_ptr.h>

#include <vsg/nodes/Node.h>

#include <vector>

namespace vsg
{
    class VSG_EXPORT Group : public vsg::Node
    {
    public:
        Group(size_t numChildren=0);

        template<class N, class V> static void t_traverse(N& node, V& visitor) { for (auto& child : node._children) child->accept(visitor); }

<<<<<<< HEAD
        inline virtual void traverse(Visitor& visitor)
        {
            for (auto child : _children)
            {
                /*if (child.valid())*/ child->accept(visitor);
            }
        }
=======
        inline void accept(Visitor& visitor) override { visitor.apply(*this); }
        inline void traverse(Visitor& visitor) override { t_traverse(*this, visitor); }
#if 0
        inline void accept(DispatchTraversal& visitor) const override { ++visitor.numNodes; t_traverse(*this, visitor); }
#else
        inline void accept(DispatchTraversal& visitor) const override { visitor.apply(*this); }
#endif
        inline void traverse(DispatchTraversal& visitor) const override { t_traverse(*this, visitor); }
>>>>>>> 757d416b

        std::size_t addChild(vsg::Node* child) { std::size_t pos = _children.size(); _children.push_back(child); return pos; }

        void removeChild(std::size_t pos) { _children.erase(_children.begin()+pos); }

        void setChild(std::size_t pos, Node* node) { _children[pos] = node; }
        vsg::Node* getChild(std::size_t pos) { return _children[pos].get(); }
        const vsg::Node* getChild(std::size_t pos) const { return _children[pos].get(); }

        std::size_t getNumChildren() const { return _children.size(); }

        using Children = std::vector< ref_ptr< vsg::Node> >;

        Children& getChildren() { return _children; }
        const Children& getChildren() const { return _children; }

    protected:

        virtual ~Group();

        Children _children;
    };
}<|MERGE_RESOLUTION|>--- conflicted
+++ resolved
@@ -27,15 +27,6 @@
 
         template<class N, class V> static void t_traverse(N& node, V& visitor) { for (auto& child : node._children) child->accept(visitor); }
 
-<<<<<<< HEAD
-        inline virtual void traverse(Visitor& visitor)
-        {
-            for (auto child : _children)
-            {
-                /*if (child.valid())*/ child->accept(visitor);
-            }
-        }
-=======
         inline void accept(Visitor& visitor) override { visitor.apply(*this); }
         inline void traverse(Visitor& visitor) override { t_traverse(*this, visitor); }
 #if 0
@@ -44,7 +35,6 @@
         inline void accept(DispatchTraversal& visitor) const override { visitor.apply(*this); }
 #endif
         inline void traverse(DispatchTraversal& visitor) const override { t_traverse(*this, visitor); }
->>>>>>> 757d416b
 
         std::size_t addChild(vsg::Node* child) { std::size_t pos = _children.size(); _children.push_back(child); return pos; }
 
