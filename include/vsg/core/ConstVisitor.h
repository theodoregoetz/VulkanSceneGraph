--- conflicted
+++ resolved
@@ -36,11 +36,8 @@
     class MatrixTransform;
     class Geometry;
     class VertexIndexDraw;
-<<<<<<< HEAD
-=======
     class DepthSorted;
     class Bin;
->>>>>>> cc3caaf8
 
     // forward declare vulkan classes
     class Command;
@@ -231,11 +228,8 @@
         virtual void apply(const MatrixTransform&);
         virtual void apply(const Geometry&);
         virtual void apply(const VertexIndexDraw&);
-<<<<<<< HEAD
-=======
         virtual void apply(const DepthSorted&);
         virtual void apply(const Bin&);
->>>>>>> cc3caaf8
 
         // Vulkan nodes
         virtual void apply(const Command&);
