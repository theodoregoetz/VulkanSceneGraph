--- conflicted
+++ resolved
@@ -36,11 +36,8 @@
     class MatrixTransform;
     class Geometry;
     class VertexIndexDraw;
-<<<<<<< HEAD
-=======
     class DepthSorted;
     class Bin;
->>>>>>> cc3caaf8
 
     // forward declare vulkan classes
     class Command;
@@ -231,11 +228,8 @@
         virtual void apply(MatrixTransform&);
         virtual void apply(Geometry&);
         virtual void apply(VertexIndexDraw&);
-<<<<<<< HEAD
-=======
         virtual void apply(DepthSorted&);
         virtual void apply(Bin&);
->>>>>>> cc3caaf8
 
         // Vulkan nodes
         virtual void apply(Command&);
