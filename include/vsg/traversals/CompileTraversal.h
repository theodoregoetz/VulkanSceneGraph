--- conflicted
+++ resolved
@@ -68,12 +68,8 @@
     class Context
     {
     public:
-<<<<<<< HEAD
-
         Context(Device* in_device,  BufferPreferences bufferPreferences = {});
 
-=======
->>>>>>> 85fb7b68
         // used by BufferData.cpp, ComputePipeline.cpp, Descriptor.cpp, Descriptor.cpp, DescriptorSet.cpp, DescriptorSetLayout.cpp, GraphicsPipeline.cpp, ImageData.cpp, PipelineLayout.cpp, ShaderModule.cpp
         ref_ptr<Device> device;
 
