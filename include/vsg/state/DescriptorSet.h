--- conflicted
+++ resolved
@@ -82,21 +82,12 @@
     public:
         BindDescriptorSets();
 
-<<<<<<< HEAD
         BindDescriptorSets(VkPipelineBindPoint in_bindPoint, PipelineLayout* in_layout, uint32_t in_firstSet, const DescriptorSets& in_descriptorSets) :
-            Inherit(1), // slot 1
+            Inherit(1+firstSet),
             pipelineBindPoint(in_bindPoint),
             layout(in_layout),
             firstSet(in_firstSet),
             descriptorSets(in_descriptorSets)
-=======
-        BindDescriptorSets(VkPipelineBindPoint bindPoint, PipelineLayout* pipelineLayout, uint32_t firstSet, const DescriptorSets& descriptorSets) :
-            Inherit(1+firstSet),
-            _bindPoint(bindPoint),
-            _firstSet(firstSet),
-            _pipelineLayout(pipelineLayout),
-            _descriptorSets(descriptorSets)
->>>>>>> 251a6acd
         {
         }
 
@@ -159,21 +150,12 @@
     public:
         BindDescriptorSet();
 
-<<<<<<< HEAD
         BindDescriptorSet(VkPipelineBindPoint in_bindPoint, PipelineLayout* in_pipelineLayout, uint32_t in_firstSet, DescriptorSet* in_descriptorSet) :
-            Inherit(1), // slot 1
+            Inherit(1+firstSet),
             pipelineBindPoint(in_bindPoint),
             layout(in_pipelineLayout),
             firstSet(in_firstSet),
             descriptorSet(in_descriptorSet)
-=======
-        BindDescriptorSet(VkPipelineBindPoint bindPoint, PipelineLayout* pipelineLayout, uint32_t firstSet, DescriptorSet* descriptorSet) :
-            Inherit(1+firstSet),
-            _bindPoint(bindPoint),
-            _firstSet(firstSet),
-            _pipelineLayout(pipelineLayout),
-            _descriptorSet(descriptorSet)
->>>>>>> 251a6acd
         {
         }
 
