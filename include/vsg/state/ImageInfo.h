#pragma once

/* <editor-fold desc="MIT License">

Copyright(c) 2018 Robert Osfield

Permission is hereby granted, free of charge, to any person obtaining a copy of this software and associated documentation files (the "Software"), to deal in the Software without restriction, including without limitation the rights to use, copy, modify, merge, publish, distribute, sublicense, and/or sell copies of the Software, and to permit persons to whom the Software is furnished to do so, subject to the following conditions:

The above copyright notice and this permission notice shall be included in all copies or substantial portions of the Software.

THE SOFTWARE IS PROVIDED "AS IS", WITHOUT WARRANTY OF ANY KIND, EXPRESS OR IMPLIED, INCLUDING BUT NOT LIMITED TO THE WARRANTIES OF MERCHANTABILITY, FITNESS FOR A PARTICULAR PURPOSE AND NONINFRINGEMENT. IN NO EVENT SHALL THE AUTHORS OR COPYRIGHT HOLDERS BE LIABLE FOR ANY CLAIM, DAMAGES OR OTHER LIABILITY, WHETHER IN AN ACTION OF CONTRACT, TORT OR OTHERWISE, ARISING FROM, OUT OF OR IN CONNECTION WITH THE SOFTWARE OR THE USE OR OTHER DEALINGS IN THE SOFTWARE.

</editor-fold> */

#include <vsg/state/ImageView.h>
#include <vsg/state/Sampler.h>

namespace vsg
{
    extern VSG_DECLSPEC uint32_t computeNumMipMapLevels(const Data* data, const Sampler* sampler);

    /// Settings that map to VkDescriptorImageInfo
    class VSG_DECLSPEC ImageInfo : public Inherit<Object, ImageInfo>
    {
    public:
<<<<<<< HEAD
        ImageInfo();
        ImageInfo(Sampler* in_sampler, ImageView* in_imageView, VkImageLayout in_imageLayout = VK_IMAGE_LAYOUT_UNDEFINED);

        ImageInfo(const ImageInfo&) = delete;
        ImageInfo& operator=(const ImageInfo&) = delete;
=======
        ImageInfo() :
            imageLayout(VK_IMAGE_LAYOUT_UNDEFINED) {}

        ImageInfo(const ImageInfo& id) :
            sampler(id.sampler),
            imageView(id.imageView),
            imageLayout(id.imageLayout) {}

        ImageInfo(ref_ptr<Sampler> in_sampler, ref_ptr<ImageView> in_imageView, VkImageLayout in_imageLayout = VK_IMAGE_LAYOUT_UNDEFINED) :
            sampler(in_sampler),
            imageView(in_imageView),
            imageLayout(in_imageLayout) {}

        // Convinience constructor that creates a vsg::ImageView and vsg::Image to resprent the data on the GPU.
        template<typename T>
        ImageInfo(ref_ptr<Sampler> in_sampler, ref_ptr<T> in_data, VkImageLayout in_imageLayout = VK_IMAGE_LAYOUT_SHADER_READ_ONLY_OPTIMAL) :
            sampler(in_sampler),
            imageLayout(in_imageLayout)
        {
            auto image = Image::create(in_data);
            image->usage |= (VK_IMAGE_USAGE_SAMPLED_BIT | VK_IMAGE_USAGE_TRANSFER_DST_BIT);

            sampler = in_sampler;
            imageView = ImageView::create(image);
        }

        ImageInfo& operator=(const ImageInfo& rhs)
        {
            sampler = rhs.sampler;
            imageView = rhs.imageView;
            imageLayout = rhs.imageLayout;
            return *this;
        }
>>>>>>> 4740d017

        explicit operator bool() const { return sampler.valid() && imageView.valid(); }

        void computeNumMipMapLevels();

        ref_ptr<Sampler> sampler;
        ref_ptr<ImageView> imageView;
        VkImageLayout imageLayout = VK_IMAGE_LAYOUT_UNDEFINED;

    protected:
        virtual ~ImageInfo();

    };
    VSG_type_name(vsg::ImageInfo);

    using ImageInfoList = std::vector<ref_ptr<ImageInfo>>;

} // namespace vsg<|MERGE_RESOLUTION|>--- conflicted
+++ resolved
@@ -23,20 +23,8 @@
     class VSG_DECLSPEC ImageInfo : public Inherit<Object, ImageInfo>
     {
     public:
-<<<<<<< HEAD
-        ImageInfo();
-        ImageInfo(Sampler* in_sampler, ImageView* in_imageView, VkImageLayout in_imageLayout = VK_IMAGE_LAYOUT_UNDEFINED);
-
-        ImageInfo(const ImageInfo&) = delete;
-        ImageInfo& operator=(const ImageInfo&) = delete;
-=======
         ImageInfo() :
             imageLayout(VK_IMAGE_LAYOUT_UNDEFINED) {}
-
-        ImageInfo(const ImageInfo& id) :
-            sampler(id.sampler),
-            imageView(id.imageView),
-            imageLayout(id.imageLayout) {}
 
         ImageInfo(ref_ptr<Sampler> in_sampler, ref_ptr<ImageView> in_imageView, VkImageLayout in_imageLayout = VK_IMAGE_LAYOUT_UNDEFINED) :
             sampler(in_sampler),
@@ -52,18 +40,11 @@
             auto image = Image::create(in_data);
             image->usage |= (VK_IMAGE_USAGE_SAMPLED_BIT | VK_IMAGE_USAGE_TRANSFER_DST_BIT);
 
-            sampler = in_sampler;
             imageView = ImageView::create(image);
         }
 
-        ImageInfo& operator=(const ImageInfo& rhs)
-        {
-            sampler = rhs.sampler;
-            imageView = rhs.imageView;
-            imageLayout = rhs.imageLayout;
-            return *this;
-        }
->>>>>>> 4740d017
+        ImageInfo(const ImageInfo&) = delete;
+        ImageInfo& operator=(const ImageInfo&) = delete;
 
         explicit operator bool() const { return sampler.valid() && imageView.valid(); }
 
