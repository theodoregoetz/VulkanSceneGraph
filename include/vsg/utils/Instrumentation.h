#pragma once

/* <editor-fold desc="MIT License">

Copyright(c) 2023 Robert Osfield

Permission is hereby granted, free of charge, to any person obtaining a copy of this software and associated documentation files (the "Software"), to deal in the Software without restriction, including without limitation the rights to use, copy, modify, merge, publish, distribute, sublicense, and/or sell copies of the Software, and to permit persons to whom the Software is furnished to do so, subject to the following conditions:

The above copyright notice and this permission notice shall be included in all copies or substantial portions of the Software.

THE SOFTWARE IS PROVIDED "AS IS", WITHOUT WARRANTY OF ANY KIND, EXPRESS OR IMPLIED, INCLUDING BUT NOT LIMITED TO THE WARRANTIES OF MERCHANTABILITY, FITNESS FOR A PARTICULAR PURPOSE AND NONINFRINGEMENT. IN NO EVENT SHALL THE AUTHORS OR COPYRIGHT HOLDERS BE LIABLE FOR ANY CLAIM, DAMAGES OR OTHER LIABILITY, WHETHER IN AN ACTION OF CONTRACT, TORT OR OTHERWISE, ARISING FROM, OUT OF OR IN CONNECTION WITH THE SOFTWARE OR THE USE OR OTHER DEALINGS IN THE SOFTWARE.

</editor-fold> */

#include <vsg/core/Inherit.h>
#include <vsg/io/Logger.h>
#include <vsg/maths/vec4.h>

namespace vsg
{

#if defined(__clang__) || defined(__GNUC__)
#    define VsgFunctionName __PRETTY_FUNCTION__
#elif defined(_MSC_VER)
#    define VsgFunctionName __FUNCSIG__
#endif

    class Device;
    class Queue;
    class CommandBuffer;

    /// SourceLocation structs mark the location in a source file when instrumentation is placed.
    /// Memory layout was chosen to be compatible to Tracy's SourceLocationData object.
    struct SourceLocation
    {
        const char* name;
        const char* function;
        const char* file;
        uint32_t line;
        ubvec4 color;
    };

    /// base class for Instrumentation implentations
    class VSG_DECLSPEC Instrumentation : public Inherit<Object, Instrumentation>
    {
    public:
        Instrumentation();

<<<<<<< HEAD
        virtual void enter(const SourceLocation* sl, uint64_t& reference) const = 0;
=======
        // Conceived for the needs of Tracy
        virtual void init(vsg::ref_ptr<Device> device, vsg::ref_ptr<Queue> queue, vsg::ref_ptr<CommandBuffer> cmd);
        virtual void enter(const SourceLocation* sl, uint64_t& reference) const= 0;
>>>>>>> a1acda30
        virtual void leave(const SourceLocation* sl, uint64_t& reference) const = 0;

        ref_ptr<vsg::CommandBuffer> commandBuffer;

    protected:
        virtual ~Instrumentation();
    };
    VSG_type_name(vsg::Instrumentation);

    /// Concrete Implementation that uses VK_debug_utils to emit annotation to scene graph traversal.
    /// Provides tools like RenderDoc a way to report the source location associated with Vulkan calls.
    class VSG_DECLSPEC VulkanAnnotation : public Inherit<Instrumentation, VulkanAnnotation>
    {
    public:
        VulkanAnnotation();

        virtual void enter(const SourceLocation* sl, uint64_t& reference) const;
        virtual void leave(const SourceLocation* sl, uint64_t& reference) const;

    protected:
        virtual ~VulkanAnnotation();
    };
    VSG_type_name(vsg::VulkanAnnotation);

    struct ScopedInstrumentation
    {
        const Instrumentation* instr;
        const SourceLocation* sl;
        uint64_t reference;
        inline ScopedInstrumentation(const Instrumentation* in_instr, const SourceLocation* in_sl) :
            instr(in_instr), sl(in_sl)
        {
            if (instr) instr->enter(sl, reference);
        }
        inline ~ScopedInstrumentation()
        {
            if (instr) instr->leave(sl, reference);
        }
    };

<<<<<<< HEAD
#define SCOPED_INSTRUMENTASTION(instrumentation)                                                                                            \
    static constexpr SourceLocation s_source_location_##__LINE__{nullptr, VsgFunctionName, __FILE__, __LINE__, ubvec4(255, 255, 255, 255)}; \
    ScopedInstrumentation __scoped_instrumentation(instrumentation, &(s_source_location_##__LINE__));
#define SCOPED_INSTRUMENTASTION_N(instrumentation, name)                                                                                 \
    static constexpr SourceLocation s_source_location_##__LINE__{name, VsgFunctionName, __FILE__, __LINE__, ubvec4(255, 255, 255, 255)}; \
    ScopedInstrumentation __scoped_instrumentation(instrumentation, &(s_source_location_##__LINE__));
#define SCOPED_INSTRUMENTASTION_C(instrumentation, color)                                                              \
    static constexpr SourceLocation s_source_location_##__LINE__{nullptr, VsgFunctionName, __FILE__, __LINE__, color}; \
    ScopedInstrumentation __scoped_instrumentation(instrumentation, &(s_source_location_##__LINE__));
#define SCOPED_INSTRUMENTASTION_NC(instrumentation, name, color)                                                    \
    static constexpr SourceLocation s_source_location_##__LINE__{name, VsgFunctionName, __FILE__, __LINE__, color}; \
    ScopedInstrumentation __scoped_instrumentation(instrumentation, &(s_source_location_##__LINE__));
=======
    #define SCOPED_INSTRUMENTATION(instrumentation) static constexpr SourceLocation s_source_location_##__LINE__ { nullptr, VsgFunctionName, __FILE__, __LINE__, ubvec4(255, 255, 255, 255) }; ScopedInstrumentation __scoped_instrumentation(instrumentation, &(s_source_location_##__LINE__));
    #define SCOPED_INSTRUMENTATION_N(instrumentation, name) static constexpr SourceLocation s_source_location_##__LINE__ { name, VsgFunctionName, __FILE__, __LINE__, ubvec4(255, 255, 255, 255) }; ScopedInstrumentation __scoped_instrumentation(instrumentation, &(s_source_location_##__LINE__));
    #define SCOPED_INSTRUMENTATION_C(instrumentation, color) static constexpr SourceLocation s_source_location_##__LINE__ { nullptr, VsgFunctionName, __FILE__, __LINE__, color }; ScopedInstrumentation __scoped_instrumentation(instrumentation, &(s_source_location_##__LINE__));
    #define SCOPED_INSTRUMENTATION_NC(instrumentation, name, color) static constexpr SourceLocation s_source_location_##__LINE__ { name, VsgFunctionName, __FILE__, __LINE__, color }; ScopedInstrumentation __scoped_instrumentation(instrumentation, &(s_source_location_##__LINE__));
>>>>>>> a1acda30

} // namespace vsg<|MERGE_RESOLUTION|>--- conflicted
+++ resolved
@@ -46,13 +46,9 @@
     public:
         Instrumentation();
 
-<<<<<<< HEAD
-        virtual void enter(const SourceLocation* sl, uint64_t& reference) const = 0;
-=======
         // Conceived for the needs of Tracy
         virtual void init(vsg::ref_ptr<Device> device, vsg::ref_ptr<Queue> queue, vsg::ref_ptr<CommandBuffer> cmd);
-        virtual void enter(const SourceLocation* sl, uint64_t& reference) const= 0;
->>>>>>> a1acda30
+        virtual void enter(const SourceLocation* sl, uint64_t& reference) const = 0;
         virtual void leave(const SourceLocation* sl, uint64_t& reference) const = 0;
 
         ref_ptr<vsg::CommandBuffer> commandBuffer;
@@ -93,24 +89,17 @@
         }
     };
 
-<<<<<<< HEAD
-#define SCOPED_INSTRUMENTASTION(instrumentation)                                                                                            \
+#define SCOPED_INSTRUMENTATION(instrumentation)                                                                                            \
     static constexpr SourceLocation s_source_location_##__LINE__{nullptr, VsgFunctionName, __FILE__, __LINE__, ubvec4(255, 255, 255, 255)}; \
     ScopedInstrumentation __scoped_instrumentation(instrumentation, &(s_source_location_##__LINE__));
-#define SCOPED_INSTRUMENTASTION_N(instrumentation, name)                                                                                 \
+#define SCOPED_INSTRUMENTATION_N(instrumentation, name)                                                                                 \
     static constexpr SourceLocation s_source_location_##__LINE__{name, VsgFunctionName, __FILE__, __LINE__, ubvec4(255, 255, 255, 255)}; \
     ScopedInstrumentation __scoped_instrumentation(instrumentation, &(s_source_location_##__LINE__));
-#define SCOPED_INSTRUMENTASTION_C(instrumentation, color)                                                              \
+#define SCOPED_INSTRUMENTATION_C(instrumentation, color)                                                              \
     static constexpr SourceLocation s_source_location_##__LINE__{nullptr, VsgFunctionName, __FILE__, __LINE__, color}; \
     ScopedInstrumentation __scoped_instrumentation(instrumentation, &(s_source_location_##__LINE__));
-#define SCOPED_INSTRUMENTASTION_NC(instrumentation, name, color)                                                    \
+#define SCOPED_INSTRUMENTATION_NC(instrumentation, name, color)                                                    \
     static constexpr SourceLocation s_source_location_##__LINE__{name, VsgFunctionName, __FILE__, __LINE__, color}; \
     ScopedInstrumentation __scoped_instrumentation(instrumentation, &(s_source_location_##__LINE__));
-=======
-    #define SCOPED_INSTRUMENTATION(instrumentation) static constexpr SourceLocation s_source_location_##__LINE__ { nullptr, VsgFunctionName, __FILE__, __LINE__, ubvec4(255, 255, 255, 255) }; ScopedInstrumentation __scoped_instrumentation(instrumentation, &(s_source_location_##__LINE__));
-    #define SCOPED_INSTRUMENTATION_N(instrumentation, name) static constexpr SourceLocation s_source_location_##__LINE__ { name, VsgFunctionName, __FILE__, __LINE__, ubvec4(255, 255, 255, 255) }; ScopedInstrumentation __scoped_instrumentation(instrumentation, &(s_source_location_##__LINE__));
-    #define SCOPED_INSTRUMENTATION_C(instrumentation, color) static constexpr SourceLocation s_source_location_##__LINE__ { nullptr, VsgFunctionName, __FILE__, __LINE__, color }; ScopedInstrumentation __scoped_instrumentation(instrumentation, &(s_source_location_##__LINE__));
-    #define SCOPED_INSTRUMENTATION_NC(instrumentation, name, color) static constexpr SourceLocation s_source_location_##__LINE__ { name, VsgFunctionName, __FILE__, __LINE__, color }; ScopedInstrumentation __scoped_instrumentation(instrumentation, &(s_source_location_##__LINE__));
->>>>>>> a1acda30
 
 } // namespace vsg