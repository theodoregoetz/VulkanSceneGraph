--- conflicted
+++ resolved
@@ -136,13 +136,8 @@
         /// add an uniform binding. Not thread safe, should only be called when initially setting up the ShaderSet
         void addDescriptorBinding(const std::string& name, const std::string& define, uint32_t set, uint32_t binding, VkDescriptorType descriptorType, uint32_t descriptorCount, VkShaderStageFlags stageFlags, ref_ptr<Data> data);
 
-<<<<<<< HEAD
-        [[deprecated("use addDescriptorBinding(..)")]] void addUniformBinding(std::string name, std::string define, uint32_t set, uint32_t binding, VkDescriptorType descriptorType, uint32_t descriptorCount, VkShaderStageFlags stageFlags, ref_ptr<Data> data) { addDescriptorBinding(name, define, set, binding, descriptorType, descriptorCount, stageFlags, data); }
-=======
         [[deprecated("use addDescriptorBinding(..)")]]
         void addUniformBinding(const std::string& name, const std::string& define, uint32_t set, uint32_t binding, VkDescriptorType descriptorType, uint32_t descriptorCount, VkShaderStageFlags stageFlags, ref_ptr<Data> data) { addDescriptorBinding(name, define, set, binding, descriptorType, descriptorCount, stageFlags, data); }
-
->>>>>>> bf040485
 
         /// add a push constant range. Not thread safe, should only be called when initially setting up the ShaderSet
         void addPushConstantRange(const std::string& name, const std::string& define, VkShaderStageFlags stageFlags, uint32_t offset, uint32_t size);
