#pragma once

/* <editor-fold desc="MIT License">

Copyright(c) 2018 Robert Osfield

Permission is hereby granted, free of charge, to any person obtaining a copy of this software and associated documentation files (the "Software"), to deal in the Software without restriction, including without limitation the rights to use, copy, modify, merge, publish, distribute, sublicense, and/or sell copies of the Software, and to permit persons to whom the Software is furnished to do so, subject to the following conditions:

The above copyright notice and this permission notice shall be included in all copies or substantial portions of the Software.

THE SOFTWARE IS PROVIDED "AS IS", WITHOUT WARRANTY OF ANY KIND, EXPRESS OR IMPLIED, INCLUDING BUT NOT LIMITED TO THE WARRANTIES OF MERCHANTABILITY, FITNESS FOR A PARTICULAR PURPOSE AND NONINFRINGEMENT. IN NO EVENT SHALL THE AUTHORS OR COPYRIGHT HOLDERS BE LIABLE FOR ANY CLAIM, DAMAGES OR OTHER LIABILITY, WHETHER IN AN ACTION OF CONTRACT, TORT OR OTHERWISE, ARISING FROM, OUT OF OR IN CONNECTION WITH THE SOFTWARE OR THE USE OR OTHER DEALINGS IN THE SOFTWARE.

</editor-fold> */

#include <vsg/core/Inherit.h>
#include <vsg/core/observer_ptr.h>
#include <vsg/io/FileSystem.h>

namespace vsg
{

    //class FileCache;
    class ObjectCache;
    class ReaderWriter;
    class OperationThreads;
    class CommandLine;

    using ReaderWriters = std::vector<ref_ptr<ReaderWriter>>;

    class VSG_DECLSPEC Options : public Inherit<Object, Options>
    {
    public:
        Options();
        Options(const Options& options);

        template<typename... Args>
        Options(Args&&... args)
        {
            (add(args) , ...);
        }

        Options& operator=(const Options& rhs) = delete;

        /// read command line options, assign values to this options object to later use with reading/writing files
        virtual bool readOptions(CommandLine& arguments);

        void add(ref_ptr<ReaderWriter> rw = {});
<<<<<<< HEAD
=======
        void add(const ReaderWriters& rws);
>>>>>>> d9a7d265

        //ref_ptr<FileCache> fileCache;
        ref_ptr<ObjectCache> objectCache;
        ReaderWriters readerWriters;
        ref_ptr<OperationThreads> operationThreads;

        /// Hint to use when searching for Paths with vsg::findFile(filename, options);
        enum FindFileHint
        {
            CHECK_ORIGINAL_FILENAME_EXISTS_FIRST, /// check the filename exists with it's original path after failing to find it in the Options::path list.
            CHECK_ORIGINAL_FILENAME_EXISTS_LAST,  /// check the filename exists with it's original path after failing to find it in the Options::path list.
            ONLY_CHECK_PATHS                      /// only check the filename exists in the Options::paths
        };
        FindFileHint checkFilenameHint = CHECK_ORIGINAL_FILENAME_EXISTS_FIRST;

        Paths paths;

        std::string extensionHint;

    protected:
        virtual ~Options();
    };
    VSG_type_name(vsg::Options);

} // namespace vsg<|MERGE_RESOLUTION|>--- conflicted
+++ resolved
@@ -45,10 +45,6 @@
         virtual bool readOptions(CommandLine& arguments);
 
         void add(ref_ptr<ReaderWriter> rw = {});
-<<<<<<< HEAD
-=======
-        void add(const ReaderWriters& rws);
->>>>>>> d9a7d265
 
         //ref_ptr<FileCache> fileCache;
         ref_ptr<ObjectCache> objectCache;
