--- conflicted
+++ resolved
@@ -48,21 +48,14 @@
 set(VSG_WARNING_FLAGS ${VSG_WARNING_FLAGS} CACHE STRING "Compiler flags to use." FORCE)
 add_compile_options(${VSG_WARNING_FLAGS})
 
-<<<<<<< HEAD
-if(NOT ANDROID)
-    find_package(glfw3)
-else()
+
+find_package(Vulkan)
+
+if (ANDROID)
     find_library(AndroidLib android)
     if(CMAKE_SYSTEM_VERSION GREATER 24)
         find_library(AndroidNativeWindowLib nativewindow)
     endif()
-endif()
-=======
->>>>>>> c8a7eec0
-find_package(Vulkan)
-
-if (ANDROID)
-    # TODO
 elseif (WIN32)
     # just use native windowing
 elseif (APPLE)
