--- conflicted
+++ resolved
@@ -79,10 +79,10 @@
 
 void DispatchTraversal::apply(const LOD& lod)
 {
-    auto boundingSphere = lod.getBound();
+    auto sphere = lod.getBound();
 
     // check if lod bounding sphere is in view frustum.
-    if (!_state->intersect(boundingSphere))
+    if (!_state->intersect(sphere))
     {
         return;
     }
@@ -91,13 +91,8 @@
     const auto& mv = _state->modelviewMatrixStack.top();
     auto f = -proj[1][1];
 
-<<<<<<< HEAD
-    auto distance = std::abs(lv.x * boundingSphere.x + lv.y * boundingSphere.y + lv.z * boundingSphere.z + lv.w);
-    auto rf = boundingSphere.r * f;
-=======
     auto distance = std::abs(mv[0][2] * sphere.x + mv[1][2] * sphere.y + mv[2][2] * sphere.z + mv[3][2]);
     auto rf = sphere.r * f;
->>>>>>> 8e9c4a89
 
     for (auto lodChild : lod.getChildren())
     {
@@ -112,10 +107,10 @@
 
 void DispatchTraversal::apply(const PagedLOD& lod)
 {
-    auto boundingSphere = lod.getBound();
+    auto sphere = lod.getBound();
 
     // check if lod bounding sphere is in view frustum.
-    if (!_state->intersect(boundingSphere))
+    if (!_state->intersect(sphere))
     {
         return;
     }
@@ -123,10 +118,9 @@
     const auto& proj = _state->projectionMatrixStack.top();
     const auto& mv = _state->modelviewMatrixStack.top();
     auto f = -proj[1][1];
-    vsg::vec4 lv(mv[0][2], mv[1][2], mv[2][2], mv[3][2]);
-
-    auto distance = std::abs(lv.x * boundingSphere.x + lv.y * boundingSphere.y + lv.z * boundingSphere.z + lv.w);
-    auto rf = boundingSphere.r * f;
+
+    auto distance = std::abs(mv[0][2] * sphere.x + mv[1][2] * sphere.y + mv[2][2] * sphere.z + mv[3][2]);
+    auto rf = sphere.r * f;
 
     for (auto lodChild : lod.getChildren())
     {
