--- conflicted
+++ resolved
@@ -263,8 +263,6 @@
     }
 }
 
-<<<<<<< HEAD
-=======
 void RecordTraversal::apply(const DepthSorted& depthSorted)
 {
     if (_state->intersect(depthSorted.bound))
@@ -277,7 +275,6 @@
     }
 }
 
->>>>>>> cc3caaf8
 void RecordTraversal::apply(const StateGroup& stateGroup)
 {
     //    std::cout<<"Visiting StateGroup "<<std::endl;
