/* <editor-fold desc="MIT License">

Copyright(c) 2018 Robert Osfield

Permission is hereby granted, free of charge, to any person obtaining a copy of this software and associated documentation files (the "Software"), to deal in the Software without restriction, including without limitation the rights to use, copy, modify, merge, publish, distribute, sublicense, and/or sell copies of the Software, and to permit persons to whom the Software is furnished to do so, subject to the following conditions:

The above copyright notice and this permission notice shall be included in all copies or substantial portions of the Software.

THE SOFTWARE IS PROVIDED "AS IS", WITHOUT WARRANTY OF ANY KIND, EXPRESS OR IMPLIED, INCLUDING BUT NOT LIMITED TO THE WARRANTIES OF MERCHANTABILITY, FITNESS FOR A PARTICULAR PURPOSE AND NONINFRINGEMENT. IN NO EVENT SHALL THE AUTHORS OR COPYRIGHT HOLDERS BE LIABLE FOR ANY CLAIM, DAMAGES OR OTHER LIABILITY, WHETHER IN AN ACTION OF CONTRACT, TORT OR OTHERWISE, ARISING FROM, OUT OF OR IN CONNECTION WITH THE SOFTWARE OR THE USE OR OTHER DEALINGS IN THE SOFTWARE.

</editor-fold> */

#include <vsg/core/Exception.h>
#include <vsg/io/Logger.h>
#include <vsg/state/Buffer.h>
#include <vsg/vk/Context.h>

#define REPORT_STATS 1

using namespace vsg;

void Buffer::VulkanData::release()
{
    if (buffer)
    {
        vkDestroyBuffer(*device, buffer, device->getAllocationCallbacks());
    }

    if (deviceMemory)
    {
        //deviceMemory->release(memoryOffset, memorySlots.totalMemorySize());
        deviceMemory->release(memoryOffset, size);
    }
}

Buffer::Buffer(VkDeviceSize in_size, VkBufferUsageFlags in_usage, VkSharingMode in_sharingMode) :
    flags(0),
    size(in_size),
    usage(in_usage),
    sharingMode(in_sharingMode),
    _memorySlots(in_size)
{
}

Buffer::~Buffer()
{
#if REPORT_STATS
    debug("start of Buffer::~Buffer() ", this);
#endif

    for (auto& vd : _vulkanData) vd.release();

#if REPORT_STATS
    debug("end of Buffer::~Buffer() ", this);
#endif
}

VkMemoryRequirements Buffer::getMemoryRequirements(uint32_t deviceID) const
{
    const VulkanData& vd = _vulkanData[deviceID];
    if (!vd.buffer) return {};

    VkMemoryRequirements memRequirements;
    vkGetBufferMemoryRequirements(*vd.device, vd.buffer, &memRequirements);
    return memRequirements;
}

VkResult Buffer::bind(DeviceMemory* deviceMemory, VkDeviceSize memoryOffset)
{
    VulkanData& vd = _vulkanData[deviceMemory->getDevice()->deviceID];

    if (vd.deviceMemory)
    {
        warn("Buffer::bind(", deviceMemory, ", ", memoryOffset, ") failed, buffer already bound to ", vd.deviceMemory);
        return VK_ERROR_UNKNOWN;
    }

    VkResult result = vkBindBufferMemory(*vd.device, vd.buffer, *deviceMemory, memoryOffset);
    if (result == VK_SUCCESS)
    {
        vd.deviceMemory = deviceMemory;
        vd.memoryOffset = memoryOffset;
        vd.size = size;
    }

    return result;
}

bool Buffer::compile(Device* device)
{
    VulkanData& vd = _vulkanData[device->deviceID];
    if (vd.buffer)
    {
        return false;
    }

    vd.device = device;
    vd.size = size;

    VkBufferCreateInfo bufferInfo = {};
    bufferInfo.sType = VK_STRUCTURE_TYPE_BUFFER_CREATE_INFO;
    bufferInfo.flags = flags;
    bufferInfo.size = size;
    bufferInfo.usage = usage;
    bufferInfo.sharingMode = sharingMode;

    if (VkResult result = vkCreateBuffer(*device, &bufferInfo, device->getAllocationCallbacks(), &vd.buffer); result != VK_SUCCESS)
    {
        throw Exception{"Error: Failed to create VkBuffer.", result};
    }

    return true;
}

bool Buffer::compile(Context& context)
{
    return compile(context.device);
}

MemorySlots::OptionalOffset Buffer::reserve(VkDeviceSize in_size, VkDeviceSize alignment)
{
    std::scoped_lock<std::mutex> lock(_mutex);
    return _memorySlots.reserve(in_size, alignment);
}

void Buffer::release(VkDeviceSize offset, VkDeviceSize in_size)
{
    std::scoped_lock<std::mutex> lock(_mutex);
    _memorySlots.release(offset, in_size);
}

bool Buffer::full() const
{
    std::scoped_lock<std::mutex> lock(_mutex);
    return _memorySlots.full();
}

size_t Buffer::maximumAvailableSpace() const
{
    std::scoped_lock<std::mutex> lock(_mutex);
    return _memorySlots.maximumAvailableSpace();
}

size_t Buffer::totalAvailableSize() const
{
    std::scoped_lock<std::mutex> lock(_mutex);
    return _memorySlots.totalAvailableSize();
}

size_t Buffer::totalReservedSize() const
{
    std::scoped_lock<std::mutex> lock(_mutex);
    return _memorySlots.totalReservedSize();
}

ref_ptr<Buffer> vsg::createBufferAndMemory(Device* device, VkDeviceSize size, VkBufferUsageFlags usage, VkSharingMode sharingMode, VkMemoryPropertyFlags memoryProperties, void* pNextAllocInfo)
{
    auto buffer = vsg::Buffer::create(size, usage, sharingMode);
    buffer->compile(device);

    VkMemoryAllocateFlagsInfo memFlags = { VK_STRUCTURE_TYPE_MEMORY_ALLOCATE_FLAGS_INFO };
    memFlags.flags = VK_MEMORY_ALLOCATE_DEVICE_ADDRESS_BIT;

    auto memRequirements = buffer->getMemoryRequirements(device->deviceID);
<<<<<<< HEAD
    auto memory = vsg::DeviceMemory::create(device, memRequirements, memoryProperties, pNextAllocInfo);
=======
    auto memory = vsg::DeviceMemory::create(device, memRequirements, memoryProperties, &memFlags);
>>>>>>> 962944d6

    buffer->bind(memory, 0);
    return buffer;
}<|MERGE_RESOLUTION|>--- conflicted
+++ resolved
@@ -162,11 +162,11 @@
     memFlags.flags = VK_MEMORY_ALLOCATE_DEVICE_ADDRESS_BIT;
 
     auto memRequirements = buffer->getMemoryRequirements(device->deviceID);
-<<<<<<< HEAD
+#if 1
     auto memory = vsg::DeviceMemory::create(device, memRequirements, memoryProperties, pNextAllocInfo);
-=======
+#else
     auto memory = vsg::DeviceMemory::create(device, memRequirements, memoryProperties, &memFlags);
->>>>>>> 962944d6
+#endif
 
     buffer->bind(memory, 0);
     return buffer;
