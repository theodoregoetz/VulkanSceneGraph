/* <editor-fold desc="MIT License">

Copyright(c) 2018 Robert Osfield

Permission is hereby granted, free of charge, to any person obtaining a copy of this software and associated documentation files (the "Software"), to deal in the Software without restriction, including without limitation the rights to use, copy, modify, merge, publish, distribute, sublicense, and/or sell copies of the Software, and to permit persons to whom the Software is furnished to do so, subject to the following conditions:

The above copyright notice and this permission notice shall be included in all copies or substantial portions of the Software.

THE SOFTWARE IS PROVIDED "AS IS", WITHOUT WARRANTY OF ANY KIND, EXPRESS OR IMPLIED, INCLUDING BUT NOT LIMITED TO THE WARRANTIES OF MERCHANTABILITY, FITNESS FOR A PARTICULAR PURPOSE AND NONINFRINGEMENT. IN NO EVENT SHALL THE AUTHORS OR COPYRIGHT HOLDERS BE LIABLE FOR ANY CLAIM, DAMAGES OR OTHER LIABILITY, WHETHER IN AN ACTION OF CONTRACT, TORT OR OTHERWISE, ARISING FROM, OUT OF OR IN CONNECTION WITH THE SOFTWARE OR THE USE OR OTHER DEALINGS IN THE SOFTWARE.

</editor-fold> */

#include <vsg/commands/CopyAndReleaseImage.h>
#include <vsg/io/Options.h>
#include <vsg/state/DescriptorImage.h>
#include <vsg/traversals/CompileTraversal.h>
#include <vsg/vk/CommandBuffer.h>

using namespace vsg;

///////////////////////////////////////////////////////////////////////////////////////////////////
//
// DescriptorImage
//
DescriptorImage::DescriptorImage() :
    Inherit(0, 0, VK_DESCRIPTOR_TYPE_COMBINED_IMAGE_SAMPLER)
{
}

DescriptorImage::DescriptorImage(ref_ptr<Sampler> sampler, ref_ptr<Data> data, uint32_t in_dstBinding, uint32_t in_dstArrayElement, VkDescriptorType in_descriptorType) :
    Inherit(in_dstBinding, in_dstArrayElement, in_descriptorType)
{
    if (sampler && data)
    {
<<<<<<< HEAD
        auto image = Image::create(data);
        image->usage |= (VK_IMAGE_USAGE_SAMPLED_BIT | VK_IMAGE_USAGE_TRANSFER_DST_BIT);

        auto imageView = ImageView::create(image);
        imageInfoList.emplace_back(ImageInfo::create(sampler, imageView, VK_IMAGE_LAYOUT_SHADER_READ_ONLY_OPTIMAL));
=======
        imageInfoList.emplace_back(sampler, data);
>>>>>>> 4740d017
    }
}

DescriptorImage::DescriptorImage(ref_ptr<ImageInfo> imageInfo, uint32_t in_dstBinding, uint32_t in_dstArrayElement, VkDescriptorType in_descriptorType) :
    Inherit(in_dstBinding, in_dstArrayElement, in_descriptorType)
{
    imageInfoList.push_back(imageInfo);
}

DescriptorImage::DescriptorImage(const ImageInfoList& in_imageInfoList, uint32_t in_dstBinding, uint32_t in_dstArrayElement, VkDescriptorType in_descriptorType) :
    Inherit(in_dstBinding, in_dstArrayElement, in_descriptorType),
    imageInfoList(in_imageInfoList)
{
}

<<<<<<< HEAD
DescriptorImage::DescriptorImage(const SamplerImage& si, uint32_t in_dstBinding, uint32_t in_dstArrayElement, VkDescriptorType in_descriptorType) :
    Inherit(in_dstBinding, in_dstArrayElement, in_descriptorType)
{
    if (si.sampler && si.data)
    {
        auto image = Image::create(si.data);
        image->usage |= (VK_IMAGE_USAGE_SAMPLED_BIT | VK_IMAGE_USAGE_TRANSFER_DST_BIT);

        auto imageView = ImageView::create(image);
        imageInfoList.emplace_back(ImageInfo::create(si.sampler, imageView, VK_IMAGE_LAYOUT_SHADER_READ_ONLY_OPTIMAL));
    }
}

DescriptorImage::DescriptorImage(const SamplerImages& samplerImages, uint32_t in_dstBinding, uint32_t in_dstArrayElement, VkDescriptorType in_descriptorType) :
    Inherit(in_dstBinding, in_dstArrayElement, in_descriptorType)
{
    for (auto& si : samplerImages)
    {
        if (si.sampler && si.data)
        {
            auto image = Image::create(si.data);
            image->usage |= (VK_IMAGE_USAGE_SAMPLED_BIT | VK_IMAGE_USAGE_TRANSFER_DST_BIT);

            auto imageView = ImageView::create(image);
            imageInfoList.emplace_back(ImageInfo::create(si.sampler, imageView, VK_IMAGE_LAYOUT_SHADER_READ_ONLY_OPTIMAL));
        }
    }
}

=======
>>>>>>> 4740d017
void DescriptorImage::read(Input& input)
{
    // TODO need to release on imageInfoList.

    Descriptor::read(input);

    // TODO old version

    imageInfoList.resize(input.readValue<uint32_t>("NumImages"));
    for (auto& imageInfo : imageInfoList)
    {
        imageInfo = ImageInfo::create();

        ref_ptr<Data> data;
        input.readObject("Sampler", imageInfo->sampler);
        input.readObject("Image", data);

        auto image = Image::create(data);
        if (imageInfo->sampler) image->usage |= VK_IMAGE_USAGE_SAMPLED_BIT;
        image->usage |= VK_IMAGE_USAGE_TRANSFER_DST_BIT;

        imageInfo->imageView = ImageView::create(image);
        imageInfo->imageLayout = VK_IMAGE_LAYOUT_SHADER_READ_ONLY_OPTIMAL;
    }
}

void DescriptorImage::write(Output& output) const
{
    Descriptor::write(output);

    // TODO old version

    output.writeValue<uint32_t>("NumImages", imageInfoList.size());
    for (auto& imageInfo : imageInfoList)
    {
        output.writeObject("Sampler", imageInfo->sampler.get());

        ref_ptr<Data> data;
        if (imageInfo->imageView && imageInfo->imageView->image) data = imageInfo->imageView->image->data;

        output.writeObject("Image", data.get());
    }
}

void DescriptorImage::compile(Context& context)
{
    if (imageInfoList.empty()) return;

    for (auto& imageInfo : imageInfoList)
    {
        imageInfo->computeNumMipMapLevels();

        if (imageInfo->sampler) imageInfo->sampler->compile(context);
        if (imageInfo->imageView)
        {
            auto imageView = imageInfo->imageView;
            if (imageView->image && imageView->image->data)
            {
                auto image = imageView->image;

                imageView->compile(context);

                if (image && image->data)
                {
                    context.copy(image->data, imageInfo, image->mipLevels);
                }
            }
            else
            {
                imageView->compile(context);
            }
        }
    }
}

void DescriptorImage::assignTo(Context& context, VkWriteDescriptorSet& wds) const
{
    Descriptor::assignTo(context, wds);

    // convert from VSG to Vk
    auto pImageInfo = context.scratchMemory->allocate<VkDescriptorImageInfo>(imageInfoList.size());
    wds.descriptorCount = static_cast<uint32_t>(imageInfoList.size());
    wds.pImageInfo = pImageInfo;
    for (size_t i = 0; i < imageInfoList.size(); ++i)
    {
        auto& imageInfo = imageInfoList[i];

        VkDescriptorImageInfo& info = pImageInfo[i];
        if (imageInfo->sampler)
            info.sampler = imageInfo->sampler->vk(context.deviceID);
        else
            info.sampler = 0;

        if (imageInfo->imageView)
            info.imageView = imageInfo->imageView->vk(context.deviceID);
        else
            info.imageView = 0;

        info.imageLayout = imageInfo->imageLayout;
    }
}

uint32_t DescriptorImage::getNumDescriptors() const
{
    return static_cast<uint32_t>(imageInfoList.size());
}<|MERGE_RESOLUTION|>--- conflicted
+++ resolved
@@ -32,15 +32,7 @@
 {
     if (sampler && data)
     {
-<<<<<<< HEAD
-        auto image = Image::create(data);
-        image->usage |= (VK_IMAGE_USAGE_SAMPLED_BIT | VK_IMAGE_USAGE_TRANSFER_DST_BIT);
-
-        auto imageView = ImageView::create(image);
-        imageInfoList.emplace_back(ImageInfo::create(sampler, imageView, VK_IMAGE_LAYOUT_SHADER_READ_ONLY_OPTIMAL));
-=======
-        imageInfoList.emplace_back(sampler, data);
->>>>>>> 4740d017
+        imageInfoList.push_back(ImageInfo::create(sampler, data));
     }
 }
 
@@ -56,38 +48,6 @@
 {
 }
 
-<<<<<<< HEAD
-DescriptorImage::DescriptorImage(const SamplerImage& si, uint32_t in_dstBinding, uint32_t in_dstArrayElement, VkDescriptorType in_descriptorType) :
-    Inherit(in_dstBinding, in_dstArrayElement, in_descriptorType)
-{
-    if (si.sampler && si.data)
-    {
-        auto image = Image::create(si.data);
-        image->usage |= (VK_IMAGE_USAGE_SAMPLED_BIT | VK_IMAGE_USAGE_TRANSFER_DST_BIT);
-
-        auto imageView = ImageView::create(image);
-        imageInfoList.emplace_back(ImageInfo::create(si.sampler, imageView, VK_IMAGE_LAYOUT_SHADER_READ_ONLY_OPTIMAL));
-    }
-}
-
-DescriptorImage::DescriptorImage(const SamplerImages& samplerImages, uint32_t in_dstBinding, uint32_t in_dstArrayElement, VkDescriptorType in_descriptorType) :
-    Inherit(in_dstBinding, in_dstArrayElement, in_descriptorType)
-{
-    for (auto& si : samplerImages)
-    {
-        if (si.sampler && si.data)
-        {
-            auto image = Image::create(si.data);
-            image->usage |= (VK_IMAGE_USAGE_SAMPLED_BIT | VK_IMAGE_USAGE_TRANSFER_DST_BIT);
-
-            auto imageView = ImageView::create(image);
-            imageInfoList.emplace_back(ImageInfo::create(si.sampler, imageView, VK_IMAGE_LAYOUT_SHADER_READ_ONLY_OPTIMAL));
-        }
-    }
-}
-
-=======
->>>>>>> 4740d017
 void DescriptorImage::read(Input& input)
 {
     // TODO need to release on imageInfoList.
