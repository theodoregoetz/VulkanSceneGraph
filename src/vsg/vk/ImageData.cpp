/* <editor-fold desc="MIT License">

Copyright(c) 2018 Robert Osfield

Permission is hereby granted, free of charge, to any person obtaining a copy of this software and associated documentation files (the "Software"), to deal in the Software without restriction, including without limitation the rights to use, copy, modify, merge, publish, distribute, sublicense, and/or sell copies of the Software, and to permit persons to whom the Software is furnished to do so, subject to the following conditions:

The above copyright notice and this permission notice shall be included in all copies or substantial portions of the Software.

THE SOFTWARE IS PROVIDED "AS IS", WITHOUT WARRANTY OF ANY KIND, EXPRESS OR IMPLIED, INCLUDING BUT NOT LIMITED TO THE WARRANTIES OF MERCHANTABILITY, FITNESS FOR A PARTICULAR PURPOSE AND NONINFRINGEMENT. IN NO EVENT SHALL THE AUTHORS OR COPYRIGHT HOLDERS BE LIABLE FOR ANY CLAIM, DAMAGES OR OTHER LIABILITY, WHETHER IN AN ACTION OF CONTRACT, TORT OR OTHERWISE, ARISING FROM, OUT OF OR IN CONNECTION WITH THE SOFTWARE OR THE USE OR OTHER DEALINGS IN THE SOFTWARE.

</editor-fold> */

#include <vsg/traversals/CompileTraversal.h>
#include <vsg/vk/Buffer.h>
#include <vsg/vk/CommandBuffer.h>
#include <vsg/vk/ImageData.h>

#include <iostream>
#include <algorithm>

using namespace vsg;

/////////////////////////////////////////////////////////////////////////////////////////
//
// vsg::transferImageData
//
ImageData vsg::transferImageData(Context& context, const Data* data, Sampler* sampler, VkImageLayout targetImageLayout)
{
    // std::cout<<"\nvsg::transferImageData()"<<std::endl;

    if (!data)
    {
        return ImageData(sampler, nullptr, targetImageLayout);
    }

    Device* device = context.device;

    VkDeviceSize imageTotalSize = data->dataSize();

    VkDeviceSize alignment = 4;
    BufferData stagingBufferData = context.stagingMemoryBufferPools.reserveBufferData(imageTotalSize, alignment, VK_BUFFER_USAGE_TRANSFER_SRC_BIT, VK_SHARING_MODE_EXCLUSIVE, VK_MEMORY_PROPERTY_HOST_VISIBLE_BIT | VK_MEMORY_PROPERTY_HOST_COHERENT_BIT);

    //std::cout<<"stagingBufferData._buffer "<<stagingBufferData._buffer.get()<<", "<<stagingBufferData._offset<<", "<<stagingBufferData._range<<")"<<std::endl;

    ref_ptr<Buffer> imageStagingBuffer( stagingBufferData._buffer );
    ref_ptr<DeviceMemory> imageStagingMemory( imageStagingBuffer->getDeviceMemory() );
    VkDeviceSize bufferOffset = stagingBufferData._offset;

    if (!imageStagingMemory)
    {
        return ImageData();
    }

    // copy image data to staging memory
    imageStagingMemory->copy(imageStagingBuffer->getMemoryOffset() + bufferOffset, imageTotalSize, data->dataPointer());


    uint32_t mipLevels = sampler != nullptr ? sampler->info().maxLod : 1;
    if (mipLevels == 0)
    {
        mipLevels = 1;
    }

    //mipLevels = 1;  // disable mipmapping

    Data::Layout layout = data->getLayout();
    auto mipmapOffsets = data->computeMipmapOffsets();

    if (mipLevels > 1)
    {
        if (mipmapOffsets.size() > 1)
        {
            mipLevels = std::min(mipLevels, uint32_t(mipmapOffsets.size()));
        }
        else
        {
            VkFormatProperties formatProperties;
            vkGetPhysicalDeviceFormatProperties(*(device->getPhysicalDevice()), data->getFormat(), &formatProperties);

            if ((formatProperties.optimalTilingFeatures & VK_FORMAT_FEATURE_SAMPLED_IMAGE_FILTER_LINEAR_BIT) == 0)
            {
                std::cout << "vsg::transferImageData(..) failed : formatProperties.optimalTilingFeatures sampling not supported, disabling mipmap generation" << std::endl;
                mipLevels = 1;
            }
        }
    }

    bool useDataMipmaps = (mipLevels > 1) && (mipmapOffsets.size() > 1);
    bool generatMipmaps = (mipLevels > 1) && (mipmapOffsets.size() <= 1);

#if 0
    std::cout << "data->dataSize() = " << data->dataSize() << std::endl;
    std::cout << "data->width() = " << data->width() << std::endl;
    std::cout << "data->height() = " << data->height() << std::endl;
    std::cout << "data->depth() = " << data->depth() << std::endl;
    std::cout << "sampler->info().maxLod = " << sampler->info().maxLod << std::endl;

    std::cout << "Creating imageStagingBuffer and memory size = " << imageTotalSize << " mipLevels = "<<mipLevels<<std::endl;
#endif

    // take the block dimensions into account for image size to allow for any block compressed image formats where the data dimensions is based in number of blocks so needs to be multiple to get final pixel count
    uint32_t width = data->width() * layout.blockWidth;
    uint32_t height = data->height() * layout.blockHeight;
    uint32_t depth = data->depth() * layout.blockDepth;

    VkImageType imageType = depth > 1 ? VK_IMAGE_TYPE_3D : (width > 1 ? VK_IMAGE_TYPE_2D : VK_IMAGE_TYPE_1D);
    VkImageViewType imageViewType = depth > 1 ? VK_IMAGE_VIEW_TYPE_3D : (width > 1 ? VK_IMAGE_VIEW_TYPE_2D : VK_IMAGE_VIEW_TYPE_1D);

    VkImageCreateInfo imageCreateInfo = {};
    imageCreateInfo.sType = VK_STRUCTURE_TYPE_IMAGE_CREATE_INFO;
    imageCreateInfo.imageType = imageType;
    imageCreateInfo.extent.width = width;
    imageCreateInfo.extent.height = height;
    imageCreateInfo.extent.depth = depth;
    imageCreateInfo.mipLevels = mipLevels;
    imageCreateInfo.arrayLayers = 1;
    imageCreateInfo.format = data->getFormat();
    imageCreateInfo.tiling = VK_IMAGE_TILING_OPTIMAL;
    imageCreateInfo.initialLayout = VK_IMAGE_LAYOUT_UNDEFINED;
    imageCreateInfo.usage = VK_IMAGE_USAGE_SAMPLED_BIT | VK_IMAGE_USAGE_TRANSFER_DST_BIT;
    imageCreateInfo.samples = VK_SAMPLE_COUNT_1_BIT;
    imageCreateInfo.sharingMode = VK_SHARING_MODE_EXCLUSIVE;
    imageCreateInfo.pNext = nullptr;

    if (generatMipmaps)
    {
        imageCreateInfo.usage = imageCreateInfo.usage | VK_IMAGE_USAGE_TRANSFER_SRC_BIT;
    }

    ref_ptr<Image> textureImage = Image::create(device, imageCreateInfo);
    if (!textureImage)
    {
        return ImageData();
    }

<<<<<<< HEAD
=======

>>>>>>> 5a5103ac
    VkMemoryRequirements memRequirements;
    vkGetImageMemoryRequirements(*device, *textureImage, &memRequirements);

    auto[deviceMemory, offset] = context.deviceMemoryBufferPools.reserveMemory(memRequirements, VK_MEMORY_PROPERTY_DEVICE_LOCAL_BIT);

    if (!deviceMemory)
    {
        std::cout << "Warning: vsg::transferImageData() Failed allocate memory to reserve slot" << std::endl;
        return ImageData();
    }

<<<<<<< HEAD
    textureImage->bind(deviceMemory, offset);
=======
    //std::cout<<"DeviceMemory "<<deviceMemory.get()<<" slot position = "<<reservedSlot.second<<", size = "<<totalSize<<std::endl;
    textureImage->bind(deviceMemory, reservedSlot.second);
>>>>>>> 5a5103ac

    if (useDataMipmaps)
    {
        // mipmap required and supplied by Data
        dispatchCommandsToQueue(device, context.commandPool, context.graphicsQueue, [&](VkCommandBuffer commandBuffer) {
            ImageMemoryBarrier preCopyImageMemoryBarrier(
                0, VK_ACCESS_TRANSFER_WRITE_BIT,
                VK_IMAGE_LAYOUT_UNDEFINED, VK_IMAGE_LAYOUT_TRANSFER_DST_OPTIMAL,
                textureImage);

            preCopyImageMemoryBarrier.cmdPiplineBarrier(commandBuffer, VK_PIPELINE_STAGE_TOP_OF_PIPE_BIT, VK_PIPELINE_STAGE_TRANSFER_BIT);

            uint32_t mipWidth = width;
            uint32_t mipHeight = height;
            uint32_t mipDepth = depth;
            auto valueSize = data->valueSize();
            for (uint32_t mipLevel = 0; mipLevel < mipLevels; ++mipLevel)
            {
                VkBufferImageCopy region = {};
                region.bufferOffset = bufferOffset + mipmapOffsets[mipLevel] * valueSize;
                region.bufferRowLength = 0;
                region.bufferImageHeight = 0;
                region.imageSubresource.aspectMask = VK_IMAGE_ASPECT_COLOR_BIT;
                region.imageSubresource.mipLevel = mipLevel;
                region.imageSubresource.baseArrayLayer = 0;
                region.imageSubresource.layerCount = 1;
                region.imageOffset = {0, 0, 0};
                region.imageExtent = {mipWidth, mipHeight, mipDepth};

                vkCmdCopyBufferToImage(commandBuffer, *imageStagingBuffer, *textureImage, VK_IMAGE_LAYOUT_TRANSFER_DST_OPTIMAL, 1, &region);

                if (mipWidth > 1) mipWidth /= 2;
                if (mipHeight > 1) mipHeight /= 2;
                if (mipDepth > 1) mipDepth /= 2;
            }

            ImageMemoryBarrier postCopyImageMemoryBarrier(
                VK_ACCESS_TRANSFER_WRITE_BIT, VK_ACCESS_SHADER_READ_BIT,
                VK_IMAGE_LAYOUT_TRANSFER_DST_OPTIMAL, targetImageLayout,
                textureImage);

            postCopyImageMemoryBarrier.cmdPiplineBarrier(commandBuffer, VK_PIPELINE_STAGE_TRANSFER_BIT, VK_PIPELINE_STAGE_FRAGMENT_SHADER_BIT);
        });
    }
    else if (generatMipmaps)
    {
        // generate mipmaps using Vulkan
        dispatchCommandsToQueue(device, context.commandPool, context.graphicsQueue, [&](VkCommandBuffer commandBuffer) {
            VkImageMemoryBarrier preCopyBarrier = {};
            preCopyBarrier.sType = VK_STRUCTURE_TYPE_IMAGE_MEMORY_BARRIER;
            preCopyBarrier.srcAccessMask = 0;
            preCopyBarrier.dstAccessMask = VK_ACCESS_TRANSFER_WRITE_BIT;
            preCopyBarrier.oldLayout = VK_IMAGE_LAYOUT_UNDEFINED;
            preCopyBarrier.newLayout = VK_IMAGE_LAYOUT_TRANSFER_DST_OPTIMAL;
            preCopyBarrier.srcQueueFamilyIndex = VK_QUEUE_FAMILY_IGNORED;
            preCopyBarrier.dstQueueFamilyIndex = VK_QUEUE_FAMILY_IGNORED;
            preCopyBarrier.image = *textureImage;
            preCopyBarrier.subresourceRange.aspectMask = VK_IMAGE_ASPECT_COLOR_BIT;
            preCopyBarrier.subresourceRange.baseArrayLayer = 0;
            preCopyBarrier.subresourceRange.layerCount = 1;
            preCopyBarrier.subresourceRange.levelCount = mipLevels;
            preCopyBarrier.subresourceRange.baseMipLevel = 0;

            vkCmdPipelineBarrier(commandBuffer,
                                 VK_PIPELINE_STAGE_TOP_OF_PIPE_BIT, VK_PIPELINE_STAGE_TRANSFER_BIT, 0,
                                 0, nullptr,
                                 0, nullptr,
                                 1, &preCopyBarrier);

            VkBufferImageCopy region = {};
            region.bufferOffset = bufferOffset;
            region.bufferRowLength = 0;
            region.bufferImageHeight = 0;
            region.imageSubresource.aspectMask = VK_IMAGE_ASPECT_COLOR_BIT;
            region.imageSubresource.mipLevel = 0;
            region.imageSubresource.baseArrayLayer = 0;
            region.imageSubresource.layerCount = 1;
            region.imageOffset = {0, 0, 0};
            region.imageExtent = {width, height, depth};

            vkCmdCopyBufferToImage(commandBuffer, *imageStagingBuffer, *textureImage, VK_IMAGE_LAYOUT_TRANSFER_DST_OPTIMAL, 1, &region);

            VkImageMemoryBarrier barrier = {};
            barrier.sType = VK_STRUCTURE_TYPE_IMAGE_MEMORY_BARRIER;
            barrier.image = *textureImage;
            barrier.srcQueueFamilyIndex = VK_QUEUE_FAMILY_IGNORED;
            barrier.dstQueueFamilyIndex = VK_QUEUE_FAMILY_IGNORED;
            barrier.subresourceRange.aspectMask = VK_IMAGE_ASPECT_COLOR_BIT;
            barrier.subresourceRange.baseArrayLayer = 0;
            barrier.subresourceRange.layerCount = 1;
            barrier.subresourceRange.levelCount = 1;

            int32_t mipWidth = width;
            int32_t mipHeight = height;
            int32_t mipDepth = depth;

            for (uint32_t i = 1; i < mipLevels; ++i)
            {
                barrier.subresourceRange.baseMipLevel = i - 1;
                barrier.oldLayout = VK_IMAGE_LAYOUT_TRANSFER_DST_OPTIMAL;
                barrier.newLayout = VK_IMAGE_LAYOUT_TRANSFER_SRC_OPTIMAL;
                barrier.srcAccessMask = VK_ACCESS_TRANSFER_WRITE_BIT;
                barrier.dstAccessMask = VK_ACCESS_TRANSFER_READ_BIT;

                vkCmdPipelineBarrier(commandBuffer,
                                     VK_PIPELINE_STAGE_TRANSFER_BIT, VK_PIPELINE_STAGE_TRANSFER_BIT, 0,
                                     0, nullptr,
                                     0, nullptr,
                                     1, &barrier);

                VkImageBlit blit = {};
                blit.srcOffsets[0] = {0, 0, 0};
                blit.srcOffsets[1] = {mipWidth, mipHeight, mipDepth};
                blit.srcSubresource.aspectMask = VK_IMAGE_ASPECT_COLOR_BIT;
                blit.srcSubresource.mipLevel = i - 1;
                blit.srcSubresource.baseArrayLayer = 0;
                blit.srcSubresource.layerCount = 1;
                blit.dstOffsets[0] = {0, 0, 0};
                blit.dstOffsets[1] = {mipWidth > 1 ? mipWidth / 2 : 1, mipHeight > 1 ? mipHeight / 2 : 1, mipDepth > 1 ? mipDepth / 2 : 1};
                blit.dstSubresource.aspectMask = VK_IMAGE_ASPECT_COLOR_BIT;
                blit.dstSubresource.mipLevel = i;
                blit.dstSubresource.baseArrayLayer = 0;
                blit.dstSubresource.layerCount = 1;

                vkCmdBlitImage(commandBuffer,
                               *textureImage, VK_IMAGE_LAYOUT_TRANSFER_SRC_OPTIMAL,
                               *textureImage, VK_IMAGE_LAYOUT_TRANSFER_DST_OPTIMAL,
                               1, &blit,
                               VK_FILTER_LINEAR);

                barrier.oldLayout = VK_IMAGE_LAYOUT_TRANSFER_SRC_OPTIMAL;
                barrier.newLayout = targetImageLayout;
                barrier.srcAccessMask = VK_ACCESS_TRANSFER_READ_BIT;
                barrier.dstAccessMask = VK_ACCESS_SHADER_READ_BIT;

                vkCmdPipelineBarrier(commandBuffer,
                                     VK_PIPELINE_STAGE_TRANSFER_BIT, VK_PIPELINE_STAGE_FRAGMENT_SHADER_BIT, 0,
                                     0, nullptr,
                                     0, nullptr,
                                     1, &barrier);

                if (mipWidth > 1) mipWidth /= 2;
                if (mipHeight > 1) mipHeight /= 2;
                if (mipDepth > 1) mipDepth /= 2;
            }

            barrier.subresourceRange.baseMipLevel = mipLevels - 1;
            barrier.oldLayout = VK_IMAGE_LAYOUT_TRANSFER_DST_OPTIMAL;
            barrier.newLayout = targetImageLayout;
            barrier.srcAccessMask = VK_ACCESS_TRANSFER_WRITE_BIT;
            barrier.dstAccessMask = VK_ACCESS_SHADER_READ_BIT;

            vkCmdPipelineBarrier(commandBuffer,
                                 VK_PIPELINE_STAGE_TRANSFER_BIT, VK_PIPELINE_STAGE_FRAGMENT_SHADER_BIT, 0,
                                 0, nullptr,
                                 0, nullptr,
                                 1, &barrier);
        });
    }
    else
    {
        // no mip maps required so just copy image without any extra processing.
        dispatchCommandsToQueue(device, context.commandPool, context.graphicsQueue, [&](VkCommandBuffer commandBuffer) {
            ImageMemoryBarrier preCopyImageMemoryBarrier(
                0, VK_ACCESS_TRANSFER_WRITE_BIT,
                VK_IMAGE_LAYOUT_UNDEFINED, VK_IMAGE_LAYOUT_TRANSFER_DST_OPTIMAL,
                textureImage);

            preCopyImageMemoryBarrier.cmdPiplineBarrier(commandBuffer, VK_PIPELINE_STAGE_TOP_OF_PIPE_BIT, VK_PIPELINE_STAGE_TRANSFER_BIT);

            VkBufferImageCopy region = {};
            region.bufferOffset = bufferOffset;
            region.bufferRowLength = 0;
            region.bufferImageHeight = 0;
            region.imageSubresource.aspectMask = VK_IMAGE_ASPECT_COLOR_BIT;
            region.imageSubresource.mipLevel = 0;
            region.imageSubresource.baseArrayLayer = 0;
            region.imageSubresource.layerCount = 1;
            region.imageOffset = {0, 0, 0};
            region.imageExtent = {width, height, depth};

            vkCmdCopyBufferToImage(commandBuffer, *imageStagingBuffer, *textureImage, VK_IMAGE_LAYOUT_TRANSFER_DST_OPTIMAL, 1, &region);

            ImageMemoryBarrier postCopyImageMemoryBarrier(
                VK_ACCESS_TRANSFER_WRITE_BIT, VK_ACCESS_SHADER_READ_BIT,
                VK_IMAGE_LAYOUT_TRANSFER_DST_OPTIMAL, targetImageLayout,
                textureImage);

            postCopyImageMemoryBarrier.cmdPiplineBarrier(commandBuffer, VK_PIPELINE_STAGE_TRANSFER_BIT, VK_PIPELINE_STAGE_FRAGMENT_SHADER_BIT);
        });
    }

    stagingBufferData._buffer->release(stagingBufferData._offset, stagingBufferData._range);

    // clean up staging buffer
    imageStagingBuffer = 0;
    imageStagingMemory = 0;

    VkImageViewCreateInfo createInfo = {};
    createInfo.sType = VK_STRUCTURE_TYPE_IMAGE_VIEW_CREATE_INFO;
    createInfo.image = *textureImage;
    createInfo.viewType = imageViewType;
    createInfo.format = data->getFormat();
    createInfo.subresourceRange.aspectMask = VK_IMAGE_ASPECT_COLOR_BIT;
    createInfo.subresourceRange.baseMipLevel = 0;
    createInfo.subresourceRange.levelCount = mipLevels;
    createInfo.subresourceRange.baseArrayLayer = 0;
    createInfo.subresourceRange.layerCount = 1;
    createInfo.pNext = nullptr;

    ref_ptr<ImageView> textureImageView = ImageView::create(device, createInfo);
    if (textureImageView) textureImageView->setImage(textureImage);

    return ImageData(sampler, textureImageView, targetImageLayout);
}<|MERGE_RESOLUTION|>--- conflicted
+++ resolved
@@ -133,10 +133,6 @@
         return ImageData();
     }
 
-<<<<<<< HEAD
-=======
-
->>>>>>> 5a5103ac
     VkMemoryRequirements memRequirements;
     vkGetImageMemoryRequirements(*device, *textureImage, &memRequirements);
 
@@ -148,12 +144,7 @@
         return ImageData();
     }
 
-<<<<<<< HEAD
     textureImage->bind(deviceMemory, offset);
-=======
-    //std::cout<<"DeviceMemory "<<deviceMemory.get()<<" slot position = "<<reservedSlot.second<<", size = "<<totalSize<<std::endl;
-    textureImage->bind(deviceMemory, reservedSlot.second);
->>>>>>> 5a5103ac
 
     if (useDataMipmaps)
     {
