--- conflicted
+++ resolved
@@ -89,7 +89,7 @@
 
     VkSpecializationInfo specializationInfo = {};
     VkPipelineShaderStageCreateInfo stageInfo = {};
-<<<<<<< HEAD
+    stageInfo.pNext = nullptr;
     shaderStage->apply(stageInfo);
 
     if (!shaderStage->getSpecializationMapEntries().empty() && shaderStage->getSpecializationData()!=nullptr)
@@ -103,13 +103,6 @@
         specializationInfo.dataSize = shaderStage->getSpecializationData()->dataSize();
         specializationInfo.pData = shaderStage->getSpecializationData()->dataPointer();
     }
-=======
-    stageInfo.sType = VK_STRUCTURE_TYPE_PIPELINE_SHADER_STAGE_CREATE_INFO;
-    stageInfo.stage = VK_SHADER_STAGE_COMPUTE_BIT;
-    stageInfo.module = *shaderModule;
-    stageInfo.pName = shaderModule->entryPointName().c_str();
-    stageInfo.pNext = nullptr;
->>>>>>> e1b8bddf
 
     VkComputePipelineCreateInfo pipelineInfo = {};
     pipelineInfo.sType = VK_STRUCTURE_TYPE_COMPUTE_PIPELINE_CREATE_INFO;
