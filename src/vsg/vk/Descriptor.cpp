--- conflicted
+++ resolved
@@ -19,204 +19,6 @@
 
 using namespace vsg;
 
-<<<<<<< HEAD
-/////////////////////////////////////////////////////////////////////////////////////////
-//
-// DescriptorImages
-//
-DescriptorImage::DescriptorImage() :
-    Inherit(0, 0, VK_DESCRIPTOR_TYPE_COMBINED_IMAGE_SAMPLER)
-{
-}
-
-DescriptorImage::DescriptorImage(ref_ptr<Sampler> sampler, ref_ptr<Data> image, uint32_t dstBinding, uint32_t dstArrayElement, VkDescriptorType descriptorType) :
-    Inherit(dstBinding, dstArrayElement, descriptorType)
-{
-    if (sampler || image) _samplerImages.emplace_back(SamplerImage(sampler, image));
-}
-
-DescriptorImage::DescriptorImage(const SamplerImage& samplerImage, uint32_t dstBinding, uint32_t dstArrayElement, VkDescriptorType descriptorType) :
-    Inherit(dstBinding, dstArrayElement, descriptorType)
-{
-    if (samplerImage.first || samplerImage.second) _samplerImages.emplace_back(samplerImage);
-}
-
-DescriptorImage::DescriptorImage(const SamplerImages& samplerImages, uint32_t dstBinding, uint32_t dstArrayElement, VkDescriptorType descriptorType) :
-    Inherit(dstBinding, dstArrayElement, descriptorType),
-    _samplerImages(samplerImages)
-{
-}
-
-void DescriptorImage::read(Input& input)
-{
-    _imageDataList.clear();
-    _imageInfos.clear();
-
-    Descriptor::read(input);
-
-    _samplerImages.resize(input.readValue<uint32_t>("NumImages"));
-    for (auto& samplerImage : _samplerImages)
-    {
-        samplerImage.first = input.readObject<Sampler>("Sampler");
-        samplerImage.second = input.readObject<Data>("Image");
-    }
-}
-
-void DescriptorImage::write(Output& output) const
-{
-    Descriptor::write(output);
-
-    output.writeValue<uint32_t>("NumImages", _samplerImages.size());
-    for (auto& samplerImage : _samplerImages)
-    {
-        output.writeObject("Sampler", samplerImage.first.get());
-        output.writeObject("Image", samplerImage.second.get());
-    }
-}
-
-void DescriptorImage::compile(Context& context)
-{
-    // check if we have already compiled the imageData.
-    if ((_imageInfos.size() >= _imageDataList.size()) && (_imageInfos.size() >= _samplerImages.size())) return;
-
-    if (!_samplerImages.empty())
-    {
-        _imageDataList.clear();
-        _imageDataList.reserve(_samplerImages.size());
-        for (auto& samplerImage : _samplerImages)
-        {
-            samplerImage.first->compile(context);
-            _imageDataList.emplace_back(vsg::transferImageData(context, samplerImage.second, samplerImage.first));
-        }
-    }
-
-    // convert from VSG to Vk
-    _imageInfos.resize(_imageDataList.size());
-    for (size_t i = 0; i < _imageDataList.size(); ++i)
-    {
-        const ImageData& data = _imageDataList[i];
-        VkDescriptorImageInfo& info = _imageInfos[i];
-        if (data._sampler)
-            info.sampler = *(data._sampler);
-        else
-            info.sampler = 0;
-
-        if (data._imageView)
-            info.imageView = *(data._imageView);
-        else
-            info.imageView = 0;
-
-        info.imageLayout = data._imageLayout;
-    }
-}
-
-bool DescriptorImage::assignTo(VkWriteDescriptorSet& wds, VkDescriptorSet descriptorSet) const
-{
-    Descriptor::assignTo(wds, descriptorSet);
-    wds.descriptorCount = static_cast<uint32_t>(_imageInfos.size());
-    wds.pImageInfo = _imageInfos.data();
-    return true;
-}
-
-uint32_t DescriptorImage::getNumDescriptors() const
-{
-    return static_cast<uint32_t>(std::max(_imageDataList.size(), _samplerImages.size()));
-}
-
-/////////////////////////////////////////////////////////////////////////////////////////
-//
-// DescriptorImageView
-//
-DescriptorImageView::DescriptorImageView() :
-    Inherit(0, 0, VK_DESCRIPTOR_TYPE_COMBINED_IMAGE_SAMPLER)
-{
-}
-
-DescriptorImageView::DescriptorImageView(ImageData imageData, uint32_t dstBinding, uint32_t dstArrayElement, VkDescriptorType descriptorType) :
-    Inherit(dstBinding, dstArrayElement, descriptorType)
-{
-    _imageDataList.push_back(imageData);
-}
-
-
-void DescriptorImageView::read(Input& input)
-{
-    _imageDataList.clear();
-    _imageInfos.clear();
-
-    Descriptor::read(input);
-
-    /*_samplerImageViews.resize(input.readValue<uint32_t>("NumImages"));
-    for (auto& samplerImage : _samplerImageViews)
-    {
-        samplerImage.first = input.readObject<Sampler>("Sampler");
-        //samplerImage.second = input.readObject<ImageView>("Image");
-    }*/
-}
-
-void DescriptorImageView::write(Output& output) const
-{
-    Descriptor::write(output);
-
-    /*output.writeValue<uint32_t>("NumImages", _samplerImageViews.size());
-    for (auto& samplerImage : _samplerImageViews)
-    {
-        output.writeObject("Sampler", samplerImage.first.get());
-        //output.writeObject("Image", samplerImage.second.get());
-    }*/
-}
-
-void DescriptorImageView::compile(Context& context)
-{
-    // check if we have already compiled the imageData.
-    if (_imageInfos.size() >= _imageDataList.size()) return;
-
-    // convert from VSG to Vk
-    _imageInfos.resize(_imageDataList.size());
-    for (size_t i = 0; i < _imageDataList.size(); ++i)
-    {
-        if (_imageDataList[i]._sampler) _imageDataList[i]._sampler->compile(context);
-        if (_imageDataList[i]._imageView) context.commands.emplace_back(new SetImageLayoutCommand(_imageDataList[i]));
-
-        const ImageData& data = _imageDataList[i];
-        VkDescriptorImageInfo& info = _imageInfos[i];
-        if (data._sampler)
-            info.sampler = *(data._sampler);
-        else
-            info.sampler = 0;
-
-        if (data._imageView)
-            info.imageView = *(data._imageView);
-        else
-            info.imageView = 0;
-
-        info.imageLayout = data._imageLayout;
-    }
-}
-
-bool DescriptorImageView::assignTo(VkWriteDescriptorSet& wds, VkDescriptorSet descriptorSet) const
-{
-    Descriptor::assignTo(wds, descriptorSet);
-    wds.descriptorCount = static_cast<uint32_t>(_imageInfos.size());
-    wds.pImageInfo = _imageInfos.data();
-    return true;
-}
-
-uint32_t DescriptorImageView::getNumDescriptors() const
-{
-    return static_cast<uint32_t>(_imageDataList.size());
-}
-
-/////////////////////////////////////////////////////////////////////////////////////////
-//
-// DescriptorBuffer
-//
-DescriptorBuffer::DescriptorBuffer() :
-    Inherit(0, 0, VK_DESCRIPTOR_TYPE_UNIFORM_BUFFER)
-{
-}
-=======
->>>>>>> 3bc67b1b
 
 Descriptor::Descriptor(uint32_t dstBinding, uint32_t dstArrayElement, VkDescriptorType descriptorType) :
     _dstBinding(dstBinding),
