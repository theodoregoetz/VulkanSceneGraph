--- conflicted
+++ resolved
@@ -465,8 +465,6 @@
 {
     apply(static_cast<const Command&>(value));
 }
-<<<<<<< HEAD
-=======
 void ConstVisitor::apply(const DepthSorted& value)
 {
     apply(static_cast<const Node&>(value));
@@ -475,7 +473,6 @@
 {
     apply(static_cast<const Node&>(value));
 }
->>>>>>> cc3caaf8
 
 ////////////////////////////////////////////////////////////////////////////////
 //
