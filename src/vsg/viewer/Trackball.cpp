--- conflicted
+++ resolved
@@ -267,7 +267,6 @@
 
 void Trackball::apply(TouchDownEvent& touchDown)
 {
-<<<<<<< HEAD
     _previousTouches[touchDown.id] = &touchDown;
     switch (touchDown.id)
     {
@@ -302,23 +301,10 @@
         break;
     }
     }
-
-=======
-    vsg::ref_ptr<vsg::Window> w = touchDown.window;
-    vsg::ref_ptr<vsg::ButtonPressEvent> evt = vsg::ButtonPressEvent::create(
-        w,
-        touchDown.time,
-        touchDown.x,
-        touchDown.y,
-        vsg::ButtonMask::BUTTON_MASK_1,
-        touchDown.id);
-    apply(*evt.get());
->>>>>>> a096513d
 }
 
 void Trackball::apply(TouchUpEvent& touchUp)
 {
-<<<<<<< HEAD
     if (touchUp.id == 0 && _previousTouches.size() == 1)
     {
         vsg::ref_ptr<vsg::Window> w = touchUp.window;
@@ -333,23 +319,11 @@
         apply(*evt.get());
     }
     _previousTouches.erase(touchUp.id);
-=======
-    vsg::ref_ptr<vsg::Window> w = touchUp.window;
-    vsg::ref_ptr<vsg::ButtonReleaseEvent> evt = vsg::ButtonReleaseEvent::create(
-        w,
-        touchUp.time,
-        touchUp.x,
-        touchUp.y,
-        vsg::ButtonMask::BUTTON_MASK_1,
-        touchUp.id);
-    apply(*evt.get());
->>>>>>> a096513d
 }
 
 void Trackball::apply(TouchMoveEvent& touchMove)
 {
     vsg::ref_ptr<vsg::Window> w = touchMove.window;
-<<<<<<< HEAD
     switch(_previousTouches.size())
     {
         case 1:
@@ -392,15 +366,6 @@
         
     }
     _previousTouches[touchMove.id] = &touchMove;
-=======
-    vsg::ref_ptr<vsg::MoveEvent> evt = vsg::MoveEvent::create(
-        w,
-        touchMove.time,
-        touchMove.x,
-        touchMove.y,
-        vsg::ButtonMask::BUTTON_MASK_1);
-    apply(*evt.get());
->>>>>>> a096513d
 }
 
 void Trackball::apply(FrameEvent& frame)
