#
# macros provided by the vsg library
#

# give hint for cmake developers
if(NOT _vsg_macros_included)
    message(STATUS "Reading 'vsg_...' macros from ${CMAKE_CURRENT_LIST_DIR}/vsgMacros.cmake - look there for documentation")
    set(_vsg_macros_included 1)
endif()

#
# setup build related variables
#
macro(vsg_setup_build_vars)
    set(CMAKE_DEBUG_POSTFIX "d" CACHE STRING "add a postfix, usually d on windows")
    set(CMAKE_RELEASE_POSTFIX "" CACHE STRING "add a postfix, usually empty on windows")
    set(CMAKE_RELWITHDEBINFO_POSTFIX "rd" CACHE STRING "add a postfix, usually empty on windows")
    set(CMAKE_MINSIZEREL_POSTFIX "s" CACHE STRING "add a postfix, usually empty on windows")

    # Change the default build type to Release
    if(NOT CMAKE_BUILD_TYPE)
        set(CMAKE_BUILD_TYPE Release CACHE STRING "Choose the type of build, options are: None Debug Release RelWithDebInfo MinSizeRel." FORCE)
    endif(NOT CMAKE_BUILD_TYPE)

    if(CMAKE_COMPILER_IS_GNUCXX)
        set(VSG_WARNING_FLAGS -Wall -Wparentheses -Wno-long-long -Wno-import -Wreturn-type -Wmissing-braces -Wunknown-pragmas -Wmaybe-uninitialized -Wshadow -Wunused -Wno-misleading-indentation -Wextra)
    elseif(CMAKE_CXX_COMPILER_ID STREQUAL "Clang")
        set(VSG_WARNING_FLAGS -Wall -Wparentheses -Wno-long-long -Wno-import -Wreturn-type -Wmissing-braces -Wunknown-pragmas -Wshadow -Wunused -Wextra)
    endif()

    set(VSG_WARNING_FLAGS ${VSG_WARNING_FLAGS} CACHE STRING "Compiler flags to use." FORCE)
    add_compile_options(${VSG_WARNING_FLAGS})

    # set upper case <PROJECT>_VERSION_... variables
    string(TOUPPER ${PROJECT_NAME} UPPER_PROJECT_NAME)
    set(${UPPER_PROJECT_NAME}_VERSION ${PROJECT_VERSION})
    set(${UPPER_PROJECT_NAME}_VERSION_MAJOR ${PROJECT_VERSION_MAJOR})
    set(${UPPER_PROJECT_NAME}_VERSION_MINOR ${PROJECT_VERSION_MINOR})
    set(${UPPER_PROJECT_NAME}_VERSION_PATCH ${PROJECT_VERSION_PATCH})
endmacro()

#
# setup directory related variables
#
macro(vsg_setup_dir_vars)
    set(OUTPUT_BINDIR ${PROJECT_BINARY_DIR}/bin)
    set(OUTPUT_LIBDIR ${PROJECT_BINARY_DIR}/lib)

    set(CMAKE_ARCHIVE_OUTPUT_DIRECTORY ${OUTPUT_LIBDIR})
    set(CMAKE_RUNTIME_OUTPUT_DIRECTORY ${OUTPUT_BINDIR})

    include(GNUInstallDirs)

    if(WIN32)
        set(CMAKE_LIBRARY_OUTPUT_DIRECTORY ${OUTPUT_BINDIR})
        # set up local bin directory to place all binaries
        make_directory(${OUTPUT_BINDIR})
        make_directory(${OUTPUT_LIBDIR})
        set(INSTALL_TARGETS_DEFAULT_FLAGS
            EXPORT ${PROJECT_NAME}Targets
            RUNTIME DESTINATION ${CMAKE_INSTALL_BINDIR}
            LIBRARY DESTINATION ${CMAKE_INSTALL_BINDIR}
            ARCHIVE DESTINATION ${CMAKE_INSTALL_LIBDIR}
            INCLUDES DESTINATION ${CMAKE_INSTALL_INCLUDEDIR}
        )
    else()
        set(CMAKE_LIBRARY_OUTPUT_DIRECTORY ${OUTPUT_LIBDIR})
        # set up local bin directory to place all binaries
        make_directory(${OUTPUT_LIBDIR})
        set(INSTALL_TARGETS_DEFAULT_FLAGS
            EXPORT ${PROJECT_NAME}Targets
            RUNTIME DESTINATION ${CMAKE_INSTALL_BINDIR}
            LIBRARY DESTINATION ${CMAKE_INSTALL_LIBDIR}
            ARCHIVE DESTINATION ${CMAKE_INSTALL_LIBDIR}
            INCLUDES DESTINATION ${CMAKE_INSTALL_INCLUDEDIR}
    )
    endif()
endmacro()

#
# create and install cmake support files
#
# available arguments:
#
#    CONFIG_TEMPLATE <file>   cmake template file for generating <prefix>Config.cmake file
#    [PREFIX <prefix>]        prefix for generating file names (optional)
#                             If not specified, ${PROJECT_NAME} is used
#    [VERSION <version>]      version used for <prefix>ConfigVersion.cmake (optional)
#                             If not specified, ${PROJECT_VERSION} is used
#
# The files maintained by this macro are
#
#    <prefix>Config.cmake
#    <prefix>ConfigVersion.cmake
#    <prefix>Targets*.cmake
#
macro(vsg_add_cmake_support_files)
    set(options)
    set(oneValueArgs CONFIG_TEMPLATE PREFIX)
    set(multiValueArgs)
    cmake_parse_arguments(ARGS "${options}" "${oneValueArgs}" "${multiValueArgs}" ${ARGN})

    if(NOT ARGS_PREFIX)
        set(ARGS_PREFIX ${PROJECT_NAME})
    endif()
    if(NOT ARGS_VERSION)
        set(ARGS_VERSION ${PROJECT_VERSION})
    endif()
    set(CONFIG_FILE ${CMAKE_BINARY_DIR}/${ARGS_PREFIX}Config.cmake)
    set(CONFIG_VERSION_FILE ${CMAKE_BINARY_DIR}/${ARGS_PREFIX}ConfigVersion.cmake)

    if(NOT ARGS_CONFIG_TEMPLATE)
        message(FATAL_ERROR "no template for generating <prefix>Config.cmake provided - use argument CONFIG_TEMPLATE <file>")
    endif()
    configure_file(${ARGS_CONFIG_TEMPLATE} ${CONFIG_FILE} @ONLY)

    install(EXPORT ${ARGS_PREFIX}Targets
        FILE ${ARGS_PREFIX}Targets.cmake
        NAMESPACE ${ARGS_PREFIX}::
        DESTINATION ${CMAKE_INSTALL_LIBDIR}/cmake/${ARGS_PREFIX}
    )

    include(CMakePackageConfigHelpers)
    write_basic_package_version_file(
        ${CONFIG_VERSION_FILE}
        COMPATIBILITY SameMajorVersion
        VERSION ${ARGS_VERSION}
    )

    install(
        FILES
            ${CONFIG_FILE}
            ${CONFIG_VERSION_FILE}
        DESTINATION
            ${CMAKE_INSTALL_LIBDIR}/cmake/${ARGS_PREFIX}
    )
endmacro()

#
# add feature summary
#
macro(vsg_add_feature_summary)
    include(FeatureSummary)
    feature_summary(WHAT ALL)
endmacro()

#
# add 'MAINTAINER' option
#
# available arguments:
#
#    PREFIX    prefix for branch and tag name
#    RCLEVEL   release candidate level
#
# added cmake targets:
#
#    tag-run      create a tag in the git repository with name <prefix>-<major>.<minor>.<patch>
#    branch-run   create a branch in the git repository with name <prefix>-<major>.<minor>
#    tag-test     show the command to create a tag in the git repository
#    branch-test  show the command to create a branch in the git repository
#
macro(vsg_add_option_maintainer)
    set(options)
    set(oneValueArgs PREFIX RCLEVEL)
    set(multiValueArgs)
    cmake_parse_arguments(ARGS "${options}" "${oneValueArgs}" "${multiValueArgs}" ${ARGN})

    option(MAINTAINER "Enable maintainer build methods, such as making git branches and tags." OFF)
    if(MAINTAINER)

        #
        # Provide target for tagging a release
        #
        set(VSG_BRANCH ${ARGS_PREFIX}-${PROJECT_VERSION_MAJOR}.${PROJECT_VERSION_MINOR})

        set(GITCOMMAND git -C ${CMAKE_SOURCE_DIR})
        set(ECHO ${CMAKE_COMMAND} -E echo)
        set(REMOTE origin)

        if(ARGS_RCLEVEL EQUAL 0)
            set(RELEASE_NAME ${ARGS_PREFIX}-${PROJECT_VERSION})
        else()
            set(RELEASE_NAME ${ARGS_PREFIX}-${PROJECT_VERSION}-rc${ARGS_RCLEVEL})
        endif()

        set(RELEASE_MESSAGE "Release ${RELEASE_NAME}")
        set(BRANCH_MESSAGE "Branch ${VSG_BRANCH}")

        add_custom_target(tag-test
            COMMAND ${ECHO} ${GITCOMMAND} tag -a ${RELEASE_NAME} -m \"${RELEASE_MESSAGE}\"
            COMMAND ${ECHO} ${GITCOMMAND} push ${REMOTE} ${RELEASE_NAME}
        )

        add_custom_target(tag-run
            COMMAND ${GITCOMMAND} tag -a ${RELEASE_NAME} -m "${RELEASE_MESSAGE}"
            COMMAND ${GITCOMMAND} push ${REMOTE} ${RELEASE_NAME}
        )

        add_custom_target(branch-test
            COMMAND ${ECHO} ${GITCOMMAND} branch ${VSG_BRANCH}
            COMMAND ${ECHO} ${GITCOMMAND} push ${REMOTE} ${VSG_BRANCH}
        )

        add_custom_target(branch-run
            COMMAND ${GITCOMMAND} branch ${VSG_BRANCH}
            COMMAND ${GITCOMMAND} push ${REMOTE} ${VSG_BRANCH}
        )

    endif()
endmacro()

#
# add 'clang-format' build target to enforce a standard code style guide.
#
# available arguments:
#
#    FILES      list with file names or file name pattern
#    EXCLUDES   list with file names to exclude from the list
#               given by the FILES argument
#
macro(vsg_add_target_clang_format)
    set(options)
    set(oneValueArgs )
    set(multiValueArgs FILES EXCLUDE)
    cmake_parse_arguments(ARGS "${options}" "${oneValueArgs}" "${multiValueArgs}" ${ARGN})

    find_program(CLANGFORMAT clang-format)
    if (CLANGFORMAT)
        file(GLOB FILES_TO_FORMAT
            ${ARGS_FILES}
        )
        foreach(EXCLUDE ${ARGS_EXCLUDES})
            list(REMOVE_ITEM FILES_TO_FORMAT ${EXCLUDE})
        endforeach()
        add_custom_target(clang-format
            COMMAND ${CLANGFORMAT} -i ${FILES_TO_FORMAT}
            WORKING_DIRECTORY ${CMAKE_SOURCE_DIR}
            COMMENT "Automated code format using clang-format"
        )
        set_target_properties(clang-format PROPERTIES FOLDER "VulkanSceneGraph")
    endif()
endmacro()

#
# add 'clobber' build target to clear all the non git registered files/directories
#
macro(vsg_add_target_clobber)
    add_custom_target(clobber
        COMMAND git -C ${CMAKE_SOURCE_DIR} clean -d -f -x
    )
    set_target_properties(clobber PROPERTIES FOLDER "VulkanSceneGraph")
endmacro()

#
# add 'cppcheck' build target to provide static analysis of codebase
#
# available arguments:
#
#    FILES             list with file names or file name pattern
#    SUPPRESSIONS_LIST filename for list with suppressions (optional)
#
# used global cmake variables:
#
#    CPPCHECK_EXTRA_OPTIONS - add extra options to cppcheck command line
#
macro(vsg_add_target_cppcheck)
    set(options)
    set(oneValueArgs SUPPRESSIONS_LIST)
    set(multiValueArgs FILES)
    cmake_parse_arguments(ARGS "${options}" "${oneValueArgs}" "${multiValueArgs}" ${ARGN})

    find_program(CPPCHECK cppcheck)
    if (CPPCHECK)
        file(RELATIVE_PATH PATH_TO_SOURCE ${PROJECT_BINARY_DIR} ${CMAKE_CURRENT_SOURCE_DIR} )
        if (PATH_TO_SOURCE)
            set(PATH_TO_SOURCE "${PATH_TO_SOURCE}/")
        endif()

        include(ProcessorCount)
        ProcessorCount(CPU_CORES)

        if(ARGS_SUPPRESSIONS_LIST)
            set(SUPPRESSION_LIST "--suppressions-list=${ARGS_SUPPRESSIONS_LIST}")
        endif()
        set(CPPCHECK_EXTRA_OPTIONS "" CACHE STRING "additional commandline options to use when invoking cppcheck")
        add_custom_target(cppcheck
            COMMAND ${CPPCHECK} -j ${CPU_CORES} --quiet --enable=style --language=c++
                ${CPPCHECK_EXTRA_OPTIONS}
                ${SUPPRESSION_LIST}
                ${ARGS_FILES}
            WORKING_DIRECTORY ${CMAKE_SOURCE_DIR}
            COMMENT "Static code analysis using cppcheck"
        )
        set_target_properties(cppcheck PROPERTIES FOLDER "VulkanSceneGraph")
    endif()
endmacro()

#
# add 'docs' build target
#
# available arguments:
#
#    FILES      list with file or directory names
#
macro(vsg_add_target_docs)
    set(options)
    set(oneValueArgs )
    set(multiValueArgs FILES)
    cmake_parse_arguments(ARGS "${options}" "${oneValueArgs}" "${multiValueArgs}" ${ARGN})

    # create doxygen build target
    find_package(Doxygen QUIET)
    if (DOXYGEN_FOUND)
        set(DOXYGEN_GENERATE_HTML YES)
        set(DOXYGEN_GENERATE_MAN NO)

        doxygen_add_docs(
            docs
            ${ARGS_FILES}
            COMMENT "Use doxygen to Generate html documentaion"
        )
        set_target_properties(docs PROPERTIES FOLDER "VulkanSceneGraph")
    endif()
endmacro()

#
# add 'uninstall' build target
#
macro(vsg_add_target_uninstall)
    # we are running inside VulkanSceneGraph
    if (PROJECT_NAME STREQUAL "vsg")
        # install file for client packages
        install(FILES ${CMAKE_SOURCE_DIR}/cmake/uninstall.cmake DESTINATION ${CMAKE_INSTALL_LIBDIR}/cmake/vsg)
        set(DIR ${CMAKE_SOURCE_DIR}/cmake)
    else()
        set(DIR ${CMAKE_CURRENT_LIST_DIR})
    endif()
    add_custom_target(uninstall
        COMMAND ${CMAKE_COMMAND} -P ${DIR}/uninstall.cmake
    )
<<<<<<< HEAD
endmacro()

#
# add options for vsg and all packages depending on vsg
#
option(BUILD_SHARED_LIBS "Build shared libraries" OFF)
=======
    set_target_properties(uninstall PROPERTIES FOLDER "VulkanSceneGraph")
endmacro()
>>>>>>> 010ca0ae
<|MERGE_RESOLUTION|>--- conflicted
+++ resolved
@@ -338,14 +338,10 @@
     add_custom_target(uninstall
         COMMAND ${CMAKE_COMMAND} -P ${DIR}/uninstall.cmake
     )
-<<<<<<< HEAD
+    set_target_properties(uninstall PROPERTIES FOLDER "VulkanSceneGraph")
 endmacro()
 
 #
 # add options for vsg and all packages depending on vsg
 #
-option(BUILD_SHARED_LIBS "Build shared libraries" OFF)
-=======
-    set_target_properties(uninstall PROPERTIES FOLDER "VulkanSceneGraph")
-endmacro()
->>>>>>> 010ca0ae
+option(BUILD_SHARED_LIBS "Build shared libraries" OFF)